[project]
name = "suna"
version = "1.0"
description = "open source generalist AI Agent"
authors = [{ name = "marko-kraemer", email = "mail@markokraemer.com" }]
readme = "README.md"
license = { text = "Apache-2.0" }
classifiers = [
  "License :: OSI Approved :: Apache-2.0 License",
  "Programming Language :: Python :: 3.11",
]
requires-python = ">=3.11"
dependencies = [
  "python-dotenv==1.0.1",
  "litellm==1.72.2",
  "click==8.1.7",
  "questionary==2.0.1",
  "requests==2.32.3",
  "packaging==24.1",
  "setuptools==75.3.0",
  "pytest==8.3.3",
  "pytest-asyncio==0.24.0",
  "asyncio==3.4.3",
  "altair==4.2.2",
  "prisma==0.15.0",
  "fastapi==0.115.12",
  "uvicorn==0.27.1",
  "python-multipart==0.0.20",
  "redis==5.2.1",
  "upstash-redis==1.3.0",
  "supabase==2.15.0",
  "pyjwt==2.10.1",
  "exa-py==1.9.1",
  "e2b-code-interpreter==1.2.0",
  "certifi==2024.2.2",
  "python-ripgrep==0.0.6",
  "daytona-sdk==0.21.0",
  "daytona-api-client==0.21.0",
  "daytona-api-client-async==0.21.0",
  "boto3==1.37.3",
  "openai==1.90.0",
  "nest-asyncio==1.6.0",
  "vncdotool==1.2.0",
  "tavily-python==0.5.4",
  "pytesseract==0.3.13",
  "stripe==12.0.1",
  "pika==1.3.2",
  "prometheus-client==0.21.1",
  "langfuse==2.60.5",
  "Pillow>=10.4.0",
  "mcp==1.9.4",
  "httpx==0.28.0",
  "aiohttp==3.12.0",
  "email-validator==2.0.0",
  "mailtrap==2.0.1",
  "sentry-sdk[fastapi]==2.29.1",
  "gunicorn>=23.0.0",
  "cryptography>=41.0.0",
  "apscheduler>=3.10.0",
  "croniter>=1.4.0",
  "qstash>=2.0.0",
  "structlog==25.4.0",
  "PyPDF2==3.0.1",
  "python-docx==1.1.0",
  "openpyxl==3.1.2",
  "chardet==5.2.0",
  "PyYAML==6.0.1",
<<<<<<< HEAD
  "pipedream>=0.3.0",
=======
  "resumable-stream",
>>>>>>> c903d4c3
]

[project.urls]
homepage = "https://www.suna.so/"
repository = "https://github.com/kortix-ai/suna"

[tool.uv]
package = false

[tool.uv.sources]
resumable-stream = { git = "https://github.com/kortix-ai/resumable-stream-python", tag = "v0.1.1" }<|MERGE_RESOLUTION|>--- conflicted
+++ resolved
@@ -65,11 +65,7 @@
   "openpyxl==3.1.2",
   "chardet==5.2.0",
   "PyYAML==6.0.1",
-<<<<<<< HEAD
-  "pipedream>=0.3.0",
-=======
   "resumable-stream",
->>>>>>> c903d4c3
 ]
 
 [project.urls]
