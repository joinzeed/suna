from fastapi import APIRouter, HTTPException, Depends, Request, Body, File, UploadFile, Form, Query
from fastapi.responses import StreamingResponse
import asyncio
import json
import traceback
from datetime import datetime, timezone
import uuid
from typing import Optional, List, Dict, Any
import jwt
from pydantic import BaseModel
import tempfile
import os

from agentpress.thread_manager import ThreadManager
from services.supabase import DBConnection
from services import redis
from utils.auth_utils import get_current_user_id_from_jwt, get_current_user_context_from_jwt, UserContext, get_user_id_from_stream_auth, verify_thread_access, verify_admin_api_key
from utils.logger import logger, structlog
from services.billing import check_billing_status, can_use_model
from utils.config import config
from sandbox.sandbox import create_sandbox, delete_sandbox, get_or_start_sandbox
from services.llm import make_llm_api_call
from run_agent_background import run_agent_background, _cleanup_redis_response_list, update_agent_run_status
from utils.constants import MODEL_NAME_ALIASES
from flags.flags import is_enabled

from .config_helper import extract_agent_config, build_unified_config, extract_tools_for_agent_run, get_mcp_configs
from .versioning.version_service import get_version_service
from .versioning.api import router as version_router, initialize as initialize_versioning

# Helper for version service
async def _get_version_service():
    return await get_version_service()
from utils.suna_default_agent_service import SunaDefaultAgentService

router = APIRouter()
router.include_router(version_router)

db = None
instance_id = None # Global instance ID for this backend instance

# TTL for Redis response lists (24 hours)
REDIS_RESPONSE_LIST_TTL = 3600 * 24



class AgentStartRequest(BaseModel):
    model_name: Optional[str] = None  # Will be set from config.MODEL_TO_USE in the endpoint
    enable_thinking: Optional[bool] = False
    reasoning_effort: Optional[str] = 'low'
    stream: Optional[bool] = True
    enable_context_manager: Optional[bool] = False
    agent_id: Optional[str] = None  # Custom agent to use

class InitiateAgentResponse(BaseModel):
    thread_id: str
    agent_run_id: Optional[str] = None

class CreateThreadResponse(BaseModel):
    thread_id: str
    project_id: str

class MessageCreateRequest(BaseModel):
    type: str
    content: str
    is_llm_message: bool = True

class AgentCreateRequest(BaseModel):
    name: str
    description: Optional[str] = None
    system_prompt: str
    configured_mcps: Optional[List[Dict[str, Any]]] = []
    custom_mcps: Optional[List[Dict[str, Any]]] = []
    agentpress_tools: Optional[Dict[str, Any]] = {}
    is_default: Optional[bool] = False
    avatar: Optional[str] = None
    avatar_color: Optional[str] = None

class AgentVersionResponse(BaseModel):
    version_id: str
    agent_id: str
    version_number: int
    version_name: str
    system_prompt: str
    configured_mcps: List[Dict[str, Any]]
    custom_mcps: List[Dict[str, Any]]
    agentpress_tools: Dict[str, Any]
    is_active: bool
    created_at: str
    updated_at: str
    created_by: Optional[str] = None

class AgentVersionCreateRequest(BaseModel):
    system_prompt: str
    configured_mcps: Optional[List[Dict[str, Any]]] = []
    custom_mcps: Optional[List[Dict[str, Any]]] = []
    agentpress_tools: Optional[Dict[str, Any]] = {}
    version_name: Optional[str] = None  # Custom version name
    description: Optional[str] = None  # Version description

class AgentUpdateRequest(BaseModel):
    name: Optional[str] = None
    description: Optional[str] = None
    system_prompt: Optional[str] = None
    configured_mcps: Optional[List[Dict[str, Any]]] = None
    custom_mcps: Optional[List[Dict[str, Any]]] = None
    agentpress_tools: Optional[Dict[str, Any]] = None
    is_default: Optional[bool] = None
    avatar: Optional[str] = None
    avatar_color: Optional[str] = None

class AgentResponse(BaseModel):
    agent_id: str
    account_id: str
    name: str
    description: Optional[str] = None
    system_prompt: str
    configured_mcps: List[Dict[str, Any]]
    custom_mcps: List[Dict[str, Any]]
    agentpress_tools: Dict[str, Any]
    is_default: bool
    avatar: Optional[str] = None
    avatar_color: Optional[str] = None
    created_at: str
    updated_at: Optional[str] = None
    is_public: Optional[bool] = False

    tags: Optional[List[str]] = []
    current_version_id: Optional[str] = None
    version_count: Optional[int] = 1
    current_version: Optional[AgentVersionResponse] = None
    metadata: Optional[Dict[str, Any]] = None

class PaginationInfo(BaseModel):
    page: int
    limit: int
    total: int
    pages: int

class AgentsResponse(BaseModel):
    agents: List[AgentResponse]
    pagination: PaginationInfo

class ThreadAgentResponse(BaseModel):
    agent: Optional[AgentResponse]
    source: str  # "thread", "default", "none", "missing"
    message: str

class AgentExportData(BaseModel):
    """Exportable agent configuration data"""
    name: str
    description: Optional[str] = None
    system_prompt: str
    agentpress_tools: Dict[str, Any]
    configured_mcps: List[Dict[str, Any]]
    custom_mcps: List[Dict[str, Any]]
    avatar: Optional[str] = None
    avatar_color: Optional[str] = None
    tags: Optional[List[str]] = []
    metadata: Optional[Dict[str, Any]] = None
    export_version: str = "1.0"
    exported_at: str
    exported_by: Optional[str] = None

class AgentImportRequest(BaseModel):
    """Request to import an agent from JSON"""
    import_data: AgentExportData
    import_as_new: bool = True  # Always true, only creating new agents is supported

def initialize(
    _db: DBConnection,
    _instance_id: Optional[str] = None
):
    """Initialize the agent API with resources from the main API."""
    global db, instance_id
    db = _db
    
    # Initialize the versioning module with the same database connection
    initialize_versioning(_db)

    # Use provided instance_id or generate a new one
    if _instance_id:
        instance_id = _instance_id
    else:
        # Generate instance ID
        instance_id = str(uuid.uuid4())[:8]

    logger.info(f"Initialized agent API with instance ID: {instance_id}")

async def cleanup():
    """Clean up resources and stop running agents on shutdown."""
    logger.info("Starting cleanup of agent API resources")

    # Use the instance_id to find and clean up this instance's keys
    try:
        if instance_id: # Ensure instance_id is set
            running_keys = await redis.keys(f"active_run:{instance_id}:*")
            logger.info(f"Found {len(running_keys)} running agent runs for instance {instance_id} to clean up")

            for key in running_keys:
                # Key format: active_run:{instance_id}:{agent_run_id}
                parts = key.split(":")
                if len(parts) == 3:
                    agent_run_id = parts[2]
                    await stop_agent_run(agent_run_id, error_message=f"Instance {instance_id} shutting down")
                else:
                    logger.warning(f"Unexpected key format found: {key}")
        else:
            logger.warning("Instance ID not set, cannot clean up instance-specific agent runs.")

    except Exception as e:
        logger.error(f"Failed to clean up running agent runs: {str(e)}")

    # Close Redis connection
    await redis.close()
    logger.info("Completed cleanup of agent API resources")

async def stop_agent_run(agent_run_id: str, error_message: Optional[str] = None):
    """Update database and publish stop signal to Redis."""
    logger.info(f"Stopping agent run: {agent_run_id}")
    client = await db.client
    final_status = "failed" if error_message else "stopped"

    # Attempt to fetch final responses from Redis
    response_list_key = f"agent_run:{agent_run_id}:responses"
    all_responses = []
    try:
        all_responses_json = await redis.lrange(response_list_key, 0, -1)
        all_responses = [json.loads(r) for r in all_responses_json]
        logger.info(f"Fetched {len(all_responses)} responses from Redis for DB update on stop/fail: {agent_run_id}")
    except Exception as e:
        logger.error(f"Failed to fetch responses from Redis for {agent_run_id} during stop/fail: {e}")
        # Try fetching from DB as a fallback? Or proceed without responses? Proceeding without for now.

    # Update the agent run status in the database
    update_success = await update_agent_run_status(
        client, agent_run_id, final_status, error=error_message
    )

    if not update_success:
        logger.error(f"Failed to update database status for stopped/failed run {agent_run_id}")
        raise HTTPException(status_code=500, detail="Failed to update agent run status in database")

    # Send STOP signal to the global control channel
    global_control_channel = f"agent_run:{agent_run_id}:control"
    try:
        await redis.publish(global_control_channel, "STOP")
        logger.debug(f"Published STOP signal to global channel {global_control_channel}")
    except Exception as e:
        logger.error(f"Failed to publish STOP signal to global channel {global_control_channel}: {str(e)}")

    # Find all instances handling this agent run and send STOP to instance-specific channels
    try:
        instance_keys = await redis.keys(f"active_run:*:{agent_run_id}")
        logger.debug(f"Found {len(instance_keys)} active instance keys for agent run {agent_run_id}")

        for key in instance_keys:
            # Key format: active_run:{instance_id}:{agent_run_id}
            parts = key.split(":")
            if len(parts) == 3:
                instance_id_from_key = parts[1]
                instance_control_channel = f"agent_run:{agent_run_id}:control:{instance_id_from_key}"
                try:
                    await redis.publish(instance_control_channel, "STOP")
                    logger.debug(f"Published STOP signal to instance channel {instance_control_channel}")
                except Exception as e:
                    logger.warning(f"Failed to publish STOP signal to instance channel {instance_control_channel}: {str(e)}")
            else:
                 logger.warning(f"Unexpected key format found: {key}")

        # Clean up the response list immediately on stop/fail
        await _cleanup_redis_response_list(agent_run_id)

    except Exception as e:
        logger.error(f"Failed to find or signal active instances for {agent_run_id}: {str(e)}")

    logger.info(f"Successfully initiated stop process for agent run: {agent_run_id}")

async def get_agent_run_with_access_check(client, agent_run_id: str, user_id: str):
    agent_run = await client.table('agent_runs').select('*').eq('id', agent_run_id).execute()
    if not agent_run.data:
        raise HTTPException(status_code=404, detail="Agent run not found")

    agent_run_data = agent_run.data[0]
    thread_id = agent_run_data['thread_id']
    await verify_thread_access(client, thread_id, user_id)
    return agent_run_data


@router.post("/thread/{thread_id}/agent/start")
async def start_agent(
    thread_id: str,
    request: Request,
    body: AgentStartRequest = Body(...),
):
    """Start an agent for a specific thread in the background."""
    # Extract full user context including organization information
    user_context = await get_current_user_context_from_jwt(request)
    user_id = user_context.user_id
    
    structlog.contextvars.bind_contextvars(
        thread_id=thread_id,
    )
    global instance_id # Ensure instance_id is accessible
    if not instance_id:
        raise HTTPException(status_code=500, detail="Agent API not initialized with instance ID")

    # Use model from config if not specified in the request
    model_name = body.model_name
    logger.info(f"Original model_name from request: {model_name}")

    if model_name is None:
        model_name = config.MODEL_TO_USE
        logger.info(f"Using model from config: {model_name}")

    # Log the model name after alias resolution
    resolved_model = MODEL_NAME_ALIASES.get(model_name, model_name)
    logger.info(f"Resolved model name: {resolved_model}")

    # Update model_name to use the resolved version
    model_name = resolved_model

    logger.info(f"Starting new agent for thread: {thread_id} with config: model={model_name}, thinking={body.enable_thinking}, effort={body.reasoning_effort}, stream={body.stream}, context_manager={body.enable_context_manager} (Instance: {instance_id})")
    client = await db.client

    await verify_thread_access(client, thread_id, user_id)
    thread_result = await client.table('threads').select('project_id', 'account_id', 'metadata').eq('thread_id', thread_id).execute()
    if not thread_result.data:
        raise HTTPException(status_code=404, detail="Thread not found")
    thread_data = thread_result.data[0]
    project_id = thread_data.get('project_id')
    account_id = thread_data.get('account_id')
    thread_metadata = thread_data.get('metadata', {})

    structlog.contextvars.bind_contextvars(
        project_id=project_id,
        account_id=account_id,
        thread_metadata=thread_metadata,
    )
    
    # Check if this is an agent builder thread
    is_agent_builder = thread_metadata.get('is_agent_builder', False)
    target_agent_id = thread_metadata.get('target_agent_id')
    
    if is_agent_builder:
        logger.info(f"Thread {thread_id} is in agent builder mode, target_agent_id: {target_agent_id}")
    
    # Load agent configuration with version support
    agent_config = None
    effective_agent_id = body.agent_id  # Optional agent ID from request
    
    # Validate agent_id is a proper UUID - if not, treat as no agent_id provided
    if effective_agent_id:
        try:
            import uuid
            uuid.UUID(effective_agent_id)
        except (ValueError, TypeError):
            logger.warning(f"[AGENT LOAD] Invalid agent_id format: {effective_agent_id}, falling back to default")
            effective_agent_id = None
    
    logger.info(f"[AGENT LOAD] Agent loading flow:")
    logger.info(f"  - body.agent_id: {body.agent_id}")
    logger.info(f"  - effective_agent_id: {effective_agent_id}")
    
    if effective_agent_id:
        logger.info(f"[AGENT LOAD] Querying for agent: {effective_agent_id}")
        # Get agent
        agent_result = await client.table('agents').select('*').eq('agent_id', effective_agent_id).eq('account_id', account_id).execute()
        logger.info(f"[AGENT LOAD] Query result: found {len(agent_result.data) if agent_result.data else 0} agents")
        
        if not agent_result.data:
            if body.agent_id:
                raise HTTPException(status_code=404, detail="Agent not found or access denied")
            else:
                logger.warning(f"Stored agent_id {effective_agent_id} not found, falling back to default")
                effective_agent_id = None
        else:
            agent_data = agent_result.data[0]
            version_data = None
            if agent_data.get('current_version_id'):
                try:
                    version_service = await _get_version_service()
                    version_obj = await version_service.get_version(
                        agent_id=effective_agent_id,
                        version_id=agent_data['current_version_id'],
                        user_id=user_id
                    )
                    version_data = version_obj.to_dict()
                    logger.info(f"[AGENT LOAD] Got version data from version manager: {version_data.get('version_name')}")
                except Exception as e:
                    logger.warning(f"[AGENT LOAD] Failed to get version data: {e}")
            
            logger.info(f"[AGENT LOAD] About to call extract_agent_config with agent_data keys: {list(agent_data.keys())}")
            logger.info(f"[AGENT LOAD] version_data type: {type(version_data)}, has data: {version_data is not None}")
            
            agent_config = extract_agent_config(agent_data, version_data)
            
            if version_data:
                logger.info(f"Using agent {agent_config['name']} ({effective_agent_id}) version {agent_config.get('version_name', 'v1')}")
            else:
                logger.info(f"Using agent {agent_config['name']} ({effective_agent_id}) - no version data")
            source = "request" if body.agent_id else "fallback"
    else:
        logger.info(f"[AGENT LOAD] No effective_agent_id, will try default agent")
    
    if not agent_config:
        logger.info(f"[AGENT LOAD] No agent config yet, querying for default agent")
        default_agent_result = await client.table('agents').select('*').eq('account_id', account_id).eq('is_default', True).execute()
        logger.info(f"[AGENT LOAD] Default agent query result: found {len(default_agent_result.data) if default_agent_result.data else 0} default agents")
        
        if default_agent_result.data:
            agent_data = default_agent_result.data[0]
            
            # Use versioning system to get current version
            version_data = None
            if agent_data.get('current_version_id'):
                try:
                    version_service = await _get_version_service()
                    version_obj = await version_service.get_version(
                        agent_id=agent_data['agent_id'],
                        version_id=agent_data['current_version_id'],
                        user_id=user_id
                    )
                    version_data = version_obj.to_dict()
                    logger.info(f"[AGENT LOAD] Got default agent version from version manager: {version_data.get('version_name')}")
                except Exception as e:
                    logger.warning(f"[AGENT LOAD] Failed to get default agent version data: {e}")
            
            logger.info(f"[AGENT LOAD] About to call extract_agent_config for DEFAULT agent with version data: {version_data is not None}")
            
            agent_config = extract_agent_config(agent_data, version_data)
            
            if version_data:
                logger.info(f"Using default agent: {agent_config['name']} ({agent_config['agent_id']}) version {agent_config.get('version_name', 'v1')}")
            else:
                logger.info(f"Using default agent: {agent_config['name']} ({agent_config['agent_id']}) - no version data")
        else:
            logger.warning(f"[AGENT LOAD] No default agent found for account {account_id}")
    
    logger.info(f"[AGENT LOAD] Final agent_config: {agent_config is not None}")
    if agent_config:
        logger.info(f"[AGENT LOAD] Agent config keys: {list(agent_config.keys())}")
        logger.info(f"Using agent {agent_config['agent_id']} for this agent run (thread remains agent-agnostic)")

    can_use, model_message, allowed_models = await can_use_model(client, account_id, model_name)
    if not can_use:
        raise HTTPException(status_code=403, detail={"message": model_message, "allowed_models": allowed_models})

    can_run, message, subscription = await check_billing_status(client, account_id)
    if not can_run:
        raise HTTPException(status_code=402, detail={"message": message, "subscription": subscription})

    try:
        project_result = await client.table('projects').select('*').eq('project_id', project_id).execute()
        if not project_result.data:
            raise HTTPException(status_code=404, detail="Project not found")
        
        project_data = project_result.data[0]
        sandbox_info = project_data.get('sandbox', {})
        if not sandbox_info.get('id'):
            raise HTTPException(status_code=404, detail="No sandbox found for this project")
            
        sandbox_id = sandbox_info['id']
        sandbox = await get_or_start_sandbox(sandbox_id)
        logger.info(f"Successfully started sandbox {sandbox_id} for project {project_id}")
    except Exception as e:
        logger.error(f"Failed to start sandbox for project {project_id}: {str(e)}")
        raise HTTPException(status_code=500, detail=f"Failed to initialize sandbox: {str(e)}")

    agent_run = await client.table('agent_runs').insert({
        "thread_id": thread_id, "status": "running",
        "started_at": datetime.now(timezone.utc).isoformat(),
        "agent_id": agent_config.get('agent_id') if agent_config else None,
        "agent_version_id": agent_config.get('current_version_id') if agent_config else None,
        "metadata": {
            "model_name": model_name,
            "enable_thinking": body.enable_thinking,
            "reasoning_effort": body.reasoning_effort,
            "enable_context_manager": body.enable_context_manager
        }
    }).execute()
    agent_run_id = agent_run.data[0]['id']
    structlog.contextvars.bind_contextvars(
        agent_run_id=agent_run_id,
    )
    logger.info(f"Created new agent run: {agent_run_id}")

    # Register this run in Redis with TTL using instance ID
    instance_key = f"active_run:{instance_id}:{agent_run_id}"
    try:
        await redis.set(instance_key, "running", ex=redis.REDIS_KEY_TTL)
    except Exception as e:
        logger.warning(f"Failed to register agent run in Redis ({instance_key}): {str(e)}")

    request_id = structlog.contextvars.get_contextvars().get('request_id')

    # Run the agent in the background
    run_agent_background.send(
        agent_run_id=agent_run_id, thread_id=thread_id, instance_id=instance_id,
        project_id=project_id,
        model_name=model_name,  # Already resolved above
        enable_thinking=body.enable_thinking, reasoning_effort=body.reasoning_effort,
        stream=body.stream, enable_context_manager=body.enable_context_manager,
        agent_config=agent_config,  # Pass agent configuration
        is_agent_builder=is_agent_builder,
        target_agent_id=target_agent_id,
        request_id=request_id,
        user_context=user_context.to_dict(),  # Pass user context
    )

    return {"agent_run_id": agent_run_id, "status": "running"}

@router.post("/agent-run/{agent_run_id}/stop")
async def stop_agent(agent_run_id: str, user_id: str = Depends(get_current_user_id_from_jwt)):
    """Stop a running agent."""
    structlog.contextvars.bind_contextvars(
        agent_run_id=agent_run_id,
    )
    logger.info(f"Received request to stop agent run: {agent_run_id}")
    client = await db.client
    await get_agent_run_with_access_check(client, agent_run_id, user_id)
    await stop_agent_run(agent_run_id)
    return {"status": "stopped"}

@router.get("/thread/{thread_id}/agent-runs")
async def get_agent_runs(thread_id: str, user_id: str = Depends(get_current_user_id_from_jwt)):
    """Get all agent runs for a thread."""
    structlog.contextvars.bind_contextvars(
        thread_id=thread_id,
    )
    logger.info(f"Fetching agent runs for thread: {thread_id}")
    client = await db.client
    await verify_thread_access(client, thread_id, user_id)
    agent_runs = await client.table('agent_runs').select('id, thread_id, status, started_at, completed_at, error, created_at, updated_at').eq("thread_id", thread_id).order('created_at', desc=True).execute()
    logger.debug(f"Found {len(agent_runs.data)} agent runs for thread: {thread_id}")
    return {"agent_runs": agent_runs.data}

@router.get("/agent-run/{agent_run_id}")
async def get_agent_run(agent_run_id: str, user_id: str = Depends(get_current_user_id_from_jwt)):
    """Get agent run status and responses."""
    structlog.contextvars.bind_contextvars(
        agent_run_id=agent_run_id,
    )
    logger.info(f"Fetching agent run details: {agent_run_id}")
    client = await db.client
    agent_run_data = await get_agent_run_with_access_check(client, agent_run_id, user_id)
    # Note: Responses are not included here by default, they are in the stream or DB
    return {
        "id": agent_run_data['id'],
        "threadId": agent_run_data['thread_id'],
        "status": agent_run_data['status'],
        "startedAt": agent_run_data['started_at'],
        "completedAt": agent_run_data['completed_at'],
        "error": agent_run_data['error']
    }

@router.get("/thread/{thread_id}/agent", response_model=ThreadAgentResponse)
async def get_thread_agent(thread_id: str, user_id: str = Depends(get_current_user_id_from_jwt)):
    """Get the agent details for a specific thread. Since threads are fully agent-agnostic, 
    this returns the most recently used agent from agent_runs only."""
    structlog.contextvars.bind_contextvars(
        thread_id=thread_id,
    )
    logger.info(f"Fetching agent details for thread: {thread_id}")
    client = await db.client
    
    try:
        # Verify thread access and get thread data
        await verify_thread_access(client, thread_id, user_id)
        thread_result = await client.table('threads').select('account_id').eq('thread_id', thread_id).execute()
        
        if not thread_result.data:
            raise HTTPException(status_code=404, detail="Thread not found")
        
        thread_data = thread_result.data[0]
        account_id = thread_data.get('account_id')
        
        effective_agent_id = None
        agent_source = "none"
        
        # Get the most recently used agent from agent_runs
        recent_agent_result = await client.table('agent_runs').select('agent_id', 'agent_version_id').eq('thread_id', thread_id).not_.is_('agent_id', 'null').order('created_at', desc=True).limit(1).execute()
        if recent_agent_result.data:
            effective_agent_id = recent_agent_result.data[0]['agent_id']
            recent_version_id = recent_agent_result.data[0].get('agent_version_id')
            agent_source = "recent"
            logger.info(f"Found most recently used agent: {effective_agent_id} (version: {recent_version_id})")
        
        # If no agent found in agent_runs
        if not effective_agent_id:
            return {
                "agent": None,
                "source": "none",
                "message": "No agent has been used in this thread yet. Threads are agent-agnostic - use /agent/start to select an agent."
            }
        
        # Fetch the agent details
        agent_result = await client.table('agents').select('*').eq('agent_id', effective_agent_id).eq('account_id', account_id).execute()
        
        if not agent_result.data:
            # Agent was deleted or doesn't exist
            return {
                "agent": None,
                "source": "missing",
                "message": f"Agent {effective_agent_id} not found or was deleted. You can select a different agent."
            }
        
        agent_data = agent_result.data[0]
        
        # Use versioning system to get current version data
        version_data = None
        current_version = None
        if agent_data.get('current_version_id'):
            try:
                version_service = await _get_version_service()
                current_version_obj = await version_service.get_version(
                    agent_id=effective_agent_id,
                    version_id=agent_data['current_version_id'],
                    user_id=user_id
                )
                current_version_data = current_version_obj.to_dict()
                version_data = current_version_data
                
                # Create AgentVersionResponse from version data
                current_version = AgentVersionResponse(
                    version_id=current_version_data['version_id'],
                    agent_id=current_version_data['agent_id'],
                    version_number=current_version_data['version_number'],
                    version_name=current_version_data['version_name'],
                    system_prompt=current_version_data['system_prompt'],
                    configured_mcps=current_version_data.get('configured_mcps', []),
                    custom_mcps=current_version_data.get('custom_mcps', []),
                    agentpress_tools=current_version_data.get('agentpress_tools', {}),
                    is_active=current_version_data.get('is_active', True),
                    created_at=current_version_data['created_at'],
                    updated_at=current_version_data.get('updated_at', current_version_data['created_at']),
                    created_by=current_version_data.get('created_by')
                )
                
                logger.info(f"Using agent {agent_data['name']} version {current_version_data.get('version_name', 'v1')}")
            except Exception as e:
                logger.warning(f"Failed to get version data for agent {effective_agent_id}: {e}")
        
        version_data = None
        if current_version:
            version_data = {
                'version_id': current_version.version_id,
                'agent_id': current_version.agent_id,
                'version_number': current_version.version_number,
                'version_name': current_version.version_name,
                'system_prompt': current_version.system_prompt,
                'configured_mcps': current_version.configured_mcps,
                'custom_mcps': current_version.custom_mcps,
                'agentpress_tools': current_version.agentpress_tools,
                'is_active': current_version.is_active,
                'created_at': current_version.created_at,
                'updated_at': current_version.updated_at,
                'created_by': current_version.created_by
            }
        
        from agent.config_helper import extract_agent_config
        agent_config = extract_agent_config(agent_data, version_data)
        
        system_prompt = agent_config['system_prompt']
        configured_mcps = agent_config['configured_mcps']
        custom_mcps = agent_config['custom_mcps']
        agentpress_tools = agent_config['agentpress_tools']
        
        return {
            "agent": AgentResponse(
                agent_id=agent_data['agent_id'],
                account_id=agent_data['account_id'],
                name=agent_data['name'],
                description=agent_data.get('description'),
                system_prompt=system_prompt,
                configured_mcps=configured_mcps,
                custom_mcps=custom_mcps,
                agentpress_tools=agentpress_tools,
                is_default=agent_data.get('is_default', False),
                is_public=agent_data.get('is_public', False),
                tags=agent_data.get('tags', []),
                avatar=agent_config.get('avatar'),
                avatar_color=agent_config.get('avatar_color'),
                created_at=agent_data['created_at'],
                updated_at=agent_data.get('updated_at', agent_data['created_at']),
                current_version_id=agent_data.get('current_version_id'),
                version_count=agent_data.get('version_count', 1),
                current_version=current_version,
                metadata=agent_data.get('metadata')
            ),
            "source": agent_source,
            "message": f"Using {agent_source} agent: {agent_data['name']}. Threads are agent-agnostic - you can change agents anytime."
        }
        
    except HTTPException:
        raise
    except Exception as e:
        logger.error(f"Error fetching agent for thread {thread_id}: {str(e)}")
        raise HTTPException(status_code=500, detail=f"Failed to fetch thread agent: {str(e)}")

@router.get("/agent-run/{agent_run_id}/stream")
async def stream_agent_run(
    agent_run_id: str,
    token: Optional[str] = None,
    request: Request = None
):
    """Stream the responses of an agent run using Redis Lists and Pub/Sub."""
    logger.info(f"Starting stream for agent run: {agent_run_id}")
    client = await db.client

    user_id = await get_user_id_from_stream_auth(request, token)
    agent_run_data = await get_agent_run_with_access_check(client, agent_run_id, user_id)

    structlog.contextvars.bind_contextvars(
        agent_run_id=agent_run_id,
        user_id=user_id,
    )

    response_list_key = f"agent_run:{agent_run_id}:responses"
    response_channel = f"agent_run:{agent_run_id}:new_response"
    control_channel = f"agent_run:{agent_run_id}:control" # Global control channel

    async def stream_generator():
        logger.debug(f"Streaming responses for {agent_run_id} using Redis list {response_list_key} and channel {response_channel}")
        last_processed_index = -1
        pubsub_response = None
        pubsub_control = None
        listener_task = None
        terminate_stream = False
        initial_yield_complete = False

        try:
            # 1. Fetch and yield initial responses from Redis list
            initial_responses_json = await redis.lrange(response_list_key, 0, -1)
            initial_responses = []
            if initial_responses_json:
                initial_responses = [json.loads(r) for r in initial_responses_json]
                logger.debug(f"Sending {len(initial_responses)} initial responses for {agent_run_id}")
                for response in initial_responses:
                    yield f"data: {json.dumps(response)}\n\n"
                last_processed_index = len(initial_responses) - 1
            initial_yield_complete = True

            # 2. Check run status *after* yielding initial data
            run_status = await client.table('agent_runs').select('status', 'thread_id').eq("id", agent_run_id).maybe_single().execute()
            current_status = run_status.data.get('status') if run_status.data else None

            if current_status != 'running':
                logger.info(f"Agent run {agent_run_id} is not running (status: {current_status}). Ending stream.")
                yield f"data: {json.dumps({'type': 'status', 'status': 'completed'})}\n\n"
                return
          
            structlog.contextvars.bind_contextvars(
                thread_id=run_status.data.get('thread_id'),
            )

            # 3. Set up Pub/Sub listeners for new responses and control signals
            pubsub_response = await redis.create_pubsub()
            await pubsub_response.subscribe(response_channel)
            logger.debug(f"Subscribed to response channel: {response_channel}")

            pubsub_control = await redis.create_pubsub()
            await pubsub_control.subscribe(control_channel)
            logger.debug(f"Subscribed to control channel: {control_channel}")

            # Queue to communicate between listeners and the main generator loop
            message_queue = asyncio.Queue()

            async def listen_messages():
                response_reader = pubsub_response.listen()
                control_reader = pubsub_control.listen()
                tasks = [asyncio.create_task(response_reader.__anext__()), asyncio.create_task(control_reader.__anext__())]

                while not terminate_stream:
                    done, pending = await asyncio.wait(tasks, return_when=asyncio.FIRST_COMPLETED)
                    for task in done:
                        try:
                            message = task.result()
                            if message and isinstance(message, dict) and message.get("type") == "message":
                                channel = message.get("channel")
                                data = message.get("data")
                                if isinstance(data, bytes): data = data.decode('utf-8')

                                if channel == response_channel and data == "new":
                                    await message_queue.put({"type": "new_response"})
                                elif channel == control_channel and data in ["STOP", "END_STREAM", "ERROR"]:
                                    logger.info(f"Received control signal '{data}' for {agent_run_id}")
                                    await message_queue.put({"type": "control", "data": data})
                                    return # Stop listening on control signal

                        except StopAsyncIteration:
                            logger.warning(f"Listener {task} stopped.")
                            # Decide how to handle listener stopping, maybe terminate?
                            await message_queue.put({"type": "error", "data": "Listener stopped unexpectedly"})
                            return
                        except Exception as e:
                            logger.error(f"Error in listener for {agent_run_id}: {e}")
                            await message_queue.put({"type": "error", "data": "Listener failed"})
                            return
                        finally:
                            # Reschedule the completed listener task
                            if task in tasks:
                                tasks.remove(task)
                                if message and isinstance(message, dict) and message.get("channel") == response_channel:
                                     tasks.append(asyncio.create_task(response_reader.__anext__()))
                                elif message and isinstance(message, dict) and message.get("channel") == control_channel:
                                     tasks.append(asyncio.create_task(control_reader.__anext__()))

                # Cancel pending listener tasks on exit
                for p_task in pending: p_task.cancel()
                for task in tasks: task.cancel()


            listener_task = asyncio.create_task(listen_messages())

            # 4. Main loop to process messages from the queue
            while not terminate_stream:
                try:
                    queue_item = await message_queue.get()

                    if queue_item["type"] == "new_response":
                        # Fetch new responses from Redis list starting after the last processed index
                        new_start_index = last_processed_index + 1
                        new_responses_json = await redis.lrange(response_list_key, new_start_index, -1)

                        if new_responses_json:
                            new_responses = [json.loads(r) for r in new_responses_json]
                            num_new = len(new_responses)
                            # logger.debug(f"Received {num_new} new responses for {agent_run_id} (index {new_start_index} onwards)")
                            for response in new_responses:
                                yield f"data: {json.dumps(response)}\n\n"
                                # Check if this response signals completion
                                if response.get('type') == 'status' and response.get('status') in ['completed', 'failed', 'stopped']:
                                    logger.info(f"Detected run completion via status message in stream: {response.get('status')}")
                                    terminate_stream = True
                                    break # Stop processing further new responses
                            last_processed_index += num_new
                        if terminate_stream: break

                    elif queue_item["type"] == "control":
                        control_signal = queue_item["data"]
                        terminate_stream = True # Stop the stream on any control signal
                        yield f"data: {json.dumps({'type': 'status', 'status': control_signal})}\n\n"
                        break

                    elif queue_item["type"] == "error":
                        logger.error(f"Listener error for {agent_run_id}: {queue_item['data']}")
                        terminate_stream = True
                        yield f"data: {json.dumps({'type': 'status', 'status': 'error'})}\n\n"
                        break

                except asyncio.CancelledError:
                     logger.info(f"Stream generator main loop cancelled for {agent_run_id}")
                     terminate_stream = True
                     break
                except Exception as loop_err:
                    logger.error(f"Error in stream generator main loop for {agent_run_id}: {loop_err}", exc_info=True)
                    terminate_stream = True
                    yield f"data: {json.dumps({'type': 'status', 'status': 'error', 'message': f'Stream failed: {loop_err}'})}\n\n"
                    break

        except Exception as e:
            logger.error(f"Error setting up stream for agent run {agent_run_id}: {e}", exc_info=True)
            # Only yield error if initial yield didn't happen
            if not initial_yield_complete:
                 yield f"data: {json.dumps({'type': 'status', 'status': 'error', 'message': f'Failed to start stream: {e}'})}\n\n"
        finally:
            terminate_stream = True
            # Graceful shutdown order: unsubscribe → close → cancel
            if pubsub_response: await pubsub_response.unsubscribe(response_channel)
            if pubsub_control: await pubsub_control.unsubscribe(control_channel)
            if pubsub_response: await pubsub_response.close()
            if pubsub_control: await pubsub_control.close()

            if listener_task:
                listener_task.cancel()
                try:
                    await listener_task  # Reap inner tasks & swallow their errors
                except asyncio.CancelledError:
                    pass
                except Exception as e:
                    logger.debug(f"listener_task ended with: {e}")
            # Wait briefly for tasks to cancel
            await asyncio.sleep(0.1)
            logger.debug(f"Streaming cleanup complete for agent run: {agent_run_id}")

    return StreamingResponse(stream_generator(), media_type="text/event-stream", headers={
        "Cache-Control": "no-cache, no-transform", "Connection": "keep-alive",
        "X-Accel-Buffering": "no", "Content-Type": "text/event-stream",
        "Access-Control-Allow-Origin": "*"
    })

async def generate_and_update_project_name(project_id: str, prompt: str):
    """Generates a project name using an LLM and updates the database."""
    logger.info(f"Starting background task to generate name for project: {project_id}")
    try:
        db_conn = DBConnection()
        client = await db_conn.client

        model_name = "openai/gpt-4o-mini"
        system_prompt = "You are a helpful assistant that generates extremely concise titles (2-4 words maximum) for chat threads based on the user's message. Respond with only the title, no other text or punctuation."
        user_message = f"Generate an extremely brief title (2-4 words only) for a chat thread that starts with this message: \"{prompt}\""
        messages = [{"role": "system", "content": system_prompt}, {"role": "user", "content": user_message}]

        logger.debug(f"Calling LLM ({model_name}) for project {project_id} naming.")
        response = await make_llm_api_call(messages=messages, model_name=model_name, max_tokens=20, temperature=0.7)

        generated_name = None
        if response and response.get('choices') and response['choices'][0].get('message'):
            raw_name = response['choices'][0]['message'].get('content', '').strip()
            cleaned_name = raw_name.strip('\'" \n\t')
            if cleaned_name:
                generated_name = cleaned_name
                logger.info(f"LLM generated name for project {project_id}: '{generated_name}'")
            else:
                logger.warning(f"LLM returned an empty name for project {project_id}.")
        else:
            logger.warning(f"Failed to get valid response from LLM for project {project_id} naming. Response: {response}")

        if generated_name:
            update_result = await client.table('projects').update({"name": generated_name}).eq("project_id", project_id).execute()
            if hasattr(update_result, 'data') and update_result.data:
                logger.info(f"Successfully updated project {project_id} name to '{generated_name}'")
            else:
                logger.error(f"Failed to update project {project_id} name in database. Update result: {update_result}")
        else:
            logger.warning(f"No generated name, skipping database update for project {project_id}.")

    except Exception as e:
        logger.error(f"Error in background naming task for project {project_id}: {str(e)}\n{traceback.format_exc()}")
    finally:
        # No need to disconnect DBConnection singleton instance here
        logger.info(f"Finished background naming task for project: {project_id}")

@router.post("/agent/initiate", response_model=InitiateAgentResponse)
async def initiate_agent_with_files(
    request: Request,
    prompt: str = Form(...),
    model_name: Optional[str] = Form(None),  # Default to None to use config.MODEL_TO_USE
    enable_thinking: Optional[bool] = Form(False),
    reasoning_effort: Optional[str] = Form("low"),
    stream: Optional[bool] = Form(True),
    enable_context_manager: Optional[bool] = Form(False),
    agent_id: Optional[str] = Form(None),  # Add agent_id parameter
    files: List[UploadFile] = File(default=[]),
    is_agent_builder: Optional[bool] = Form(False),
    target_agent_id: Optional[str] = Form(None),
):
<<<<<<< HEAD
    """Initiate a new agent session with optional file attachments."""
    # Extract full user context including organization information
    user_context = await get_current_user_context_from_jwt(request)
    user_id = user_context.user_id
    
=======
    """
    Initiate a new agent session with optional file attachments.

    [WARNING] Keep in sync with create thread endpoint.
    """
>>>>>>> 6923403e
    global instance_id # Ensure instance_id is accessible
    if not instance_id:
        raise HTTPException(status_code=500, detail="Agent API not initialized with instance ID")

    # Use model from config if not specified in the request
    logger.info(f"Original model_name from request: {model_name}")

    if model_name is None:
        model_name = config.MODEL_TO_USE
        logger.info(f"Using model from config: {model_name}")

    # Log the model name after alias resolution
    resolved_model = MODEL_NAME_ALIASES.get(model_name, model_name)
    logger.info(f"Resolved model name: {resolved_model}")

    # Update model_name to use the resolved version
    model_name = resolved_model

    logger.info(f"Starting new agent in agent builder mode: {is_agent_builder}, target_agent_id: {target_agent_id}")

    logger.info(f"[\033[91mDEBUG\033[0m] Initiating new agent with prompt and {len(files)} files (Instance: {instance_id}), model: {model_name}, enable_thinking: {enable_thinking}")
    client = await db.client
    account_id = user_id # In Basejump, personal account_id is the same as user_id
    
    # Load agent configuration with version support (same as start_agent endpoint)
    agent_config = None
    
    logger.info(f"[AGENT INITIATE] Agent loading flow:")
    logger.info(f"  - agent_id param: {agent_id}")
    
    if agent_id:
        logger.info(f"[AGENT INITIATE] Querying for specific agent: {agent_id}")
        # Get agent
        agent_result = await client.table('agents').select('*').eq('agent_id', agent_id).eq('account_id', account_id).execute()
        logger.info(f"[AGENT INITIATE] Query result: found {len(agent_result.data) if agent_result.data else 0} agents")
        
        if not agent_result.data:
            raise HTTPException(status_code=404, detail="Agent not found or access denied")
        
        agent_data = agent_result.data[0]
        
        # Use versioning system to get current version
        version_data = None
        if agent_data.get('current_version_id'):
            try:
                version_service = await _get_version_service()
                version_obj = await version_service.get_version(
                    agent_id=agent_id,
                    version_id=agent_data['current_version_id'],
                    user_id=user_id
                )
                version_data = version_obj.to_dict()
                logger.info(f"[AGENT INITIATE] Got version data from version manager: {version_data.get('version_name')}")
                logger.info(f"[AGENT INITIATE] Version data: {version_data}")
            except Exception as e:
                logger.warning(f"[AGENT INITIATE] Failed to get version data: {e}")
        
        logger.info(f"[AGENT INITIATE] About to call extract_agent_config with version data: {version_data is not None}")
        
        agent_config = extract_agent_config(agent_data, version_data)
        
        if version_data:
            logger.info(f"Using custom agent: {agent_config['name']} ({agent_id}) version {agent_config.get('version_name', 'v1')}")
        else:
            logger.info(f"Using custom agent: {agent_config['name']} ({agent_id}) - no version data")
    else:
        logger.info(f"[AGENT INITIATE] No agent_id provided, querying for default agent")
        # Try to get default agent for the account
        default_agent_result = await client.table('agents').select('*').eq('account_id', account_id).eq('is_default', True).execute()
        logger.info(f"[AGENT INITIATE] Default agent query result: found {len(default_agent_result.data) if default_agent_result.data else 0} default agents")
        
        if default_agent_result.data:
            agent_data = default_agent_result.data[0]
            
            # Use versioning system to get current version
            version_data = None
            if agent_data.get('current_version_id'):
                try:
                    version_service = await _get_version_service()
                    version_obj = await version_service.get_version(
                        agent_id=agent_data['agent_id'],
                        version_id=agent_data['current_version_id'],
                        user_id=user_id
                    )
                    version_data = version_obj.to_dict()
                    logger.info(f"[AGENT INITIATE] Got default agent version from version manager: {version_data.get('version_name')}")
                except Exception as e:
                    logger.warning(f"[AGENT INITIATE] Failed to get default agent version data: {e}")
            
            logger.info(f"[AGENT INITIATE] About to call extract_agent_config for DEFAULT agent with version data: {version_data is not None}")
            
            agent_config = extract_agent_config(agent_data, version_data)
            
            if version_data:
                logger.info(f"Using default agent: {agent_config['name']} ({agent_config['agent_id']}) version {agent_config.get('version_name', 'v1')}")
            else:
                logger.info(f"Using default agent: {agent_config['name']} ({agent_config['agent_id']}) - no version data")
        else:
            logger.warning(f"[AGENT INITIATE] No default agent found for account {account_id}")
    
    logger.info(f"[AGENT INITIATE] Final agent_config: {agent_config is not None}")
    if agent_config:
        logger.info(f"[AGENT INITIATE] Agent config keys: {list(agent_config.keys())}")

    can_use, model_message, allowed_models = await can_use_model(client, account_id, model_name)
    if not can_use:
        raise HTTPException(status_code=403, detail={"message": model_message, "allowed_models": allowed_models})

    can_run, message, subscription = await check_billing_status(client, account_id)
    if not can_run:
        raise HTTPException(status_code=402, detail={"message": message, "subscription": subscription})

    try:
        # 1. Create Project
        placeholder_name = f"{prompt[:30]}..." if len(prompt) > 30 else prompt
        project = await client.table('projects').insert({
            "project_id": str(uuid.uuid4()), "account_id": account_id, "name": placeholder_name,
            "created_at": datetime.now(timezone.utc).isoformat()
        }).execute()
        project_id = project.data[0]['project_id']
        logger.info(f"Created new project: {project_id}")

        # 2. Create Sandbox
        sandbox_id = None
        try:
          sandbox_pass = str(uuid.uuid4())
          sandbox = await create_sandbox(sandbox_pass, project_id)
          sandbox_id = sandbox.id
          logger.info(f"Created new sandbox {sandbox_id} for project {project_id}")
          
          # Get preview links
          vnc_link = await sandbox.get_preview_link(6080)
          website_link = await sandbox.get_preview_link(8080)
          vnc_url = vnc_link.url if hasattr(vnc_link, 'url') else str(vnc_link).split("url='")[1].split("'")[0]
          website_url = website_link.url if hasattr(website_link, 'url') else str(website_link).split("url='")[1].split("'")[0]
          token = None
          if hasattr(vnc_link, 'token'):
              token = vnc_link.token
          elif "token='" in str(vnc_link):
              token = str(vnc_link).split("token='")[1].split("'")[0]
        except Exception as e:
            logger.error(f"Error creating sandbox: {str(e)}")
            await client.table('projects').delete().eq('project_id', project_id).execute()
            if sandbox_id:
              try: await delete_sandbox(sandbox_id)
              except Exception as e: pass
            raise Exception("Failed to create sandbox")


        # Update project with sandbox info
        update_result = await client.table('projects').update({
            'sandbox': {
                'id': sandbox_id, 'pass': sandbox_pass, 'vnc_preview': vnc_url,
                'sandbox_url': website_url, 'token': token
            }
        }).eq('project_id', project_id).execute()

        if not update_result.data:
            logger.error(f"Failed to update project {project_id} with new sandbox {sandbox_id}")
            if sandbox_id:
              try: await delete_sandbox(sandbox_id)
              except Exception as e: logger.error(f"Error deleting sandbox: {str(e)}")
            raise Exception("Database update failed")

        # 3. Create Thread
        thread_data = {
            "thread_id": str(uuid.uuid4()), 
            "project_id": project_id, 
            "account_id": account_id,
            "created_at": datetime.now(timezone.utc).isoformat()
        }

        structlog.contextvars.bind_contextvars(
            thread_id=thread_data["thread_id"],
            project_id=project_id,
            account_id=account_id,
        )
        
        # Don't store agent_id in thread since threads are now agent-agnostic
        # The agent selection will be handled per message/agent run
        if agent_config:
            logger.info(f"Using agent {agent_config['agent_id']} for this conversation (thread remains agent-agnostic)")
            structlog.contextvars.bind_contextvars(
                agent_id=agent_config['agent_id'],
            )
        
        # Store agent builder metadata if this is an agent builder session
        if is_agent_builder:
            thread_data["metadata"] = {
                "is_agent_builder": True,
                "target_agent_id": target_agent_id
            }
            logger.info(f"Storing agent builder metadata in thread: target_agent_id={target_agent_id}")
            structlog.contextvars.bind_contextvars(
                target_agent_id=target_agent_id,
            )
        
        thread = await client.table('threads').insert(thread_data).execute()
        thread_id = thread.data[0]['thread_id']
        logger.info(f"Created new thread: {thread_id}")

        # Trigger Background Naming Task
        asyncio.create_task(generate_and_update_project_name(project_id=project_id, prompt=prompt))

        # 4. Upload Files to Sandbox (if any)
        message_content = prompt
        if files:
            successful_uploads = []
            failed_uploads = []
            for file in files:
                if file.filename:
                    try:
                        safe_filename = file.filename.replace('/', '_').replace('\\', '_')
                        target_path = f"/workspace/{safe_filename}"
                        logger.info(f"Attempting to upload {safe_filename} to {target_path} in sandbox {sandbox_id}")
                        content = await file.read()
                        upload_successful = False
                        try:
                            if hasattr(sandbox, 'fs') and hasattr(sandbox.fs, 'upload_file'):
                                await sandbox.fs.upload_file(content, target_path)
                                logger.debug(f"Called sandbox.fs.upload_file for {target_path}")
                                upload_successful = True
                            else:
                                raise NotImplementedError("Suitable upload method not found on sandbox object.")
                        except Exception as upload_error:
                            logger.error(f"Error during sandbox upload call for {safe_filename}: {str(upload_error)}", exc_info=True)

                        if upload_successful:
                            try:
                                await asyncio.sleep(0.2)
                                parent_dir = os.path.dirname(target_path)
                                files_in_dir = await sandbox.fs.list_files(parent_dir)
                                file_names_in_dir = [f.name for f in files_in_dir]
                                if safe_filename in file_names_in_dir:
                                    successful_uploads.append(target_path)
                                    logger.info(f"Successfully uploaded and verified file {safe_filename} to sandbox path {target_path}")
                                else:
                                    logger.error(f"Verification failed for {safe_filename}: File not found in {parent_dir} after upload attempt.")
                                    failed_uploads.append(safe_filename)
                            except Exception as verify_error:
                                logger.error(f"Error verifying file {safe_filename} after upload: {str(verify_error)}", exc_info=True)
                                failed_uploads.append(safe_filename)
                        else:
                            failed_uploads.append(safe_filename)
                    except Exception as file_error:
                        logger.error(f"Error processing file {file.filename}: {str(file_error)}", exc_info=True)
                        failed_uploads.append(file.filename)
                    finally:
                        await file.close()

            if successful_uploads:
                message_content += "\n\n" if message_content else ""
                for file_path in successful_uploads: message_content += f"[Uploaded File: {file_path}]\n"
            if failed_uploads:
                message_content += "\n\nThe following files failed to upload:\n"
                for failed_file in failed_uploads: message_content += f"- {failed_file}\n"

        # 5. Add initial user message to thread
        message_id = str(uuid.uuid4())
        message_payload = {"role": "user", "content": message_content}
        await client.table('messages').insert({
            "message_id": message_id, "thread_id": thread_id, "type": "user",
            "is_llm_message": True, "content": json.dumps(message_payload),
            "created_at": datetime.now(timezone.utc).isoformat()
        }).execute()

        # 6. Start Agent Run
        agent_run = await client.table('agent_runs').insert({
            "thread_id": thread_id, "status": "running",
            "started_at": datetime.now(timezone.utc).isoformat(),
            "agent_id": agent_config.get('agent_id') if agent_config else None,
            "agent_version_id": agent_config.get('current_version_id') if agent_config else None,
            "metadata": {
                "model_name": model_name,
                "enable_thinking": enable_thinking,
                "reasoning_effort": reasoning_effort,
                "enable_context_manager": enable_context_manager
            }
        }).execute()
        agent_run_id = agent_run.data[0]['id']
        logger.info(f"Created new agent run: {agent_run_id}")
        structlog.contextvars.bind_contextvars(
            agent_run_id=agent_run_id,
        )

        # Register run in Redis
        instance_key = f"active_run:{instance_id}:{agent_run_id}"
        try:
            await redis.set(instance_key, "running", ex=redis.REDIS_KEY_TTL)
        except Exception as e:
            logger.warning(f"Failed to register agent run in Redis ({instance_key}): {str(e)}")

        request_id = structlog.contextvars.get_contextvars().get('request_id')

        # Run agent in background
        run_agent_background.send(
            agent_run_id=agent_run_id, thread_id=thread_id, instance_id=instance_id,
            project_id=project_id,
            model_name=model_name,  # Already resolved above
            enable_thinking=enable_thinking, reasoning_effort=reasoning_effort,
            stream=stream, enable_context_manager=enable_context_manager,
            agent_config=agent_config,  # Pass agent configuration
            is_agent_builder=is_agent_builder,
            target_agent_id=target_agent_id,
            request_id=request_id,
            user_context=user_context.to_dict(),  # Pass user context
        )

        return {"thread_id": thread_id, "agent_run_id": agent_run_id}

    except Exception as e:
        logger.error(f"Error in agent initiation: {str(e)}\n{traceback.format_exc()}")
        # TODO: Clean up created project/thread if initiation fails mid-way
        raise HTTPException(status_code=500, detail=f"Failed to initiate agent session: {str(e)}")

# Custom agents

@router.get("/agents", response_model=AgentsResponse)
async def get_agents(
    user_id: str = Depends(get_current_user_id_from_jwt),
    page: Optional[int] = Query(1, ge=1, description="Page number (1-based)"),
    limit: Optional[int] = Query(20, ge=1, le=100, description="Number of items per page"),
    search: Optional[str] = Query(None, description="Search in name and description"),
    sort_by: Optional[str] = Query("created_at", description="Sort field: name, created_at, updated_at, tools_count"),
    sort_order: Optional[str] = Query("desc", description="Sort order: asc, desc"),
    has_default: Optional[bool] = Query(None, description="Filter by default agents"),
    has_mcp_tools: Optional[bool] = Query(None, description="Filter by agents with MCP tools"),
    has_agentpress_tools: Optional[bool] = Query(None, description="Filter by agents with AgentPress tools"),
    tools: Optional[str] = Query(None, description="Comma-separated list of tools to filter by")
):
    """Get agents for the current user with pagination, search, sort, and filter support."""
    if not await is_enabled("custom_agents"):
        raise HTTPException(
            status_code=403, 
            detail="Custom agents currently disabled. This feature is not available at the moment."
        )
    logger.info(f"Fetching agents for user: {user_id} with page={page}, limit={limit}, search='{search}', sort_by={sort_by}, sort_order={sort_order}")
    client = await db.client
    
    try:
        # Calculate offset
        offset = (page - 1) * limit
        
        # Start building the query
        query = client.table('agents').select('*', count='exact').eq("account_id", user_id)
        
        # Apply search filter
        if search:
            search_term = f"%{search}%"
            query = query.or_(f"name.ilike.{search_term},description.ilike.{search_term}")
        
        # Apply filters
        if has_default is not None:
            query = query.eq("is_default", has_default)
        
        # For MCP and AgentPress tools filtering, we'll need to do post-processing
        # since Supabase doesn't have great JSON array/object filtering
        
        # Apply sorting
        if sort_by == "name":
            query = query.order("name", desc=(sort_order == "desc"))
        elif sort_by == "updated_at":
            query = query.order("updated_at", desc=(sort_order == "desc"))
        elif sort_by == "created_at":
            query = query.order("created_at", desc=(sort_order == "desc"))
        else:
            # Default to created_at
            query = query.order("created_at", desc=(sort_order == "desc"))
        
        # Execute query to get total count first
        count_result = await query.execute()
        total_count = count_result.count
        
        # Now get the actual data with pagination
        query = query.range(offset, offset + limit - 1)
        agents_result = await query.execute()
        
        if not agents_result.data:
            logger.info(f"No agents found for user: {user_id}")
            return {
                "agents": [],
                "pagination": {
                    "page": page,
                    "limit": limit,
                    "total": 0,
                    "pages": 0
                }
            }
        
        # Post-process for tool filtering and tools_count sorting
        agents_data = agents_result.data
        
        # First, fetch version data for all agents to ensure we have correct tool info
        agent_version_map = {}
        for agent in agents_data:
            if agent.get('current_version_id'):
                try:
                    version_service = await _get_version_service()

                    version_obj = await version_service.get_version(
                        agent_id=agent['agent_id'],
                        version_id=agent['current_version_id'],
                        user_id=user_id
                    )
                    version_dict = version_obj.to_dict()
                    agent_version_map[agent['agent_id']] = version_dict
                except Exception as e:
                    logger.warning(f"Failed to get version data for agent {agent['agent_id']}: {e}")
        
        # Apply tool-based filters using version data
        if has_mcp_tools is not None or has_agentpress_tools is not None or tools:
            filtered_agents = []
            tools_filter = []
            if tools:
                tools_filter = [tool.strip() for tool in tools.split(',') if tool.strip()]
            
            for agent in agents_data:
                # Get version data if available and extract configuration
                version_data = agent_version_map.get(agent['agent_id'])
                from agent.config_helper import extract_agent_config
                agent_config = extract_agent_config(agent, version_data)
                
                configured_mcps = agent_config['configured_mcps']
                agentpress_tools = agent_config['agentpress_tools']
                
                # Check MCP tools filter
                if has_mcp_tools is not None:
                    has_mcp = bool(configured_mcps and len(configured_mcps) > 0)
                    if has_mcp_tools != has_mcp:
                        continue
                
                # Check AgentPress tools filter
                if has_agentpress_tools is not None:
                    has_enabled_tools = any(
                        tool_data and isinstance(tool_data, dict) and tool_data.get('enabled', False)
                        for tool_data in agentpress_tools.values()
                    )
                    if has_agentpress_tools != has_enabled_tools:
                        continue
                
                # Check specific tools filter
                if tools_filter:
                    agent_tools = set()
                    # Add MCP tools
                    for mcp in configured_mcps:
                        if isinstance(mcp, dict) and 'name' in mcp:
                            agent_tools.add(f"mcp:{mcp['name']}")
                    
                    # Add enabled AgentPress tools
                    for tool_name, tool_data in agentpress_tools.items():
                        if tool_data and isinstance(tool_data, dict) and tool_data.get('enabled', False):
                            agent_tools.add(f"agentpress:{tool_name}")
                    
                    # Check if any of the requested tools are present
                    if not any(tool in agent_tools for tool in tools_filter):
                        continue
                
                filtered_agents.append(agent)
            
            agents_data = filtered_agents
        
        # Handle tools_count sorting (post-processing required)
        if sort_by == "tools_count":
            def get_tools_count(agent):
                # Get version data if available
                version_data = agent_version_map.get(agent['agent_id'])
                
                # Use version data for tools if available, otherwise fallback to agent data
                if version_data:
                    configured_mcps = version_data.get('configured_mcps', [])
                    agentpress_tools = version_data.get('agentpress_tools', {})
                else:
                    configured_mcps = agent.get('configured_mcps', [])
                    agentpress_tools = agent.get('agentpress_tools', {})
                
                mcp_count = len(configured_mcps)
                agentpress_count = sum(
                    1 for tool_data in agentpress_tools.values()
                    if tool_data and isinstance(tool_data, dict) and tool_data.get('enabled', False)
                )
                return mcp_count + agentpress_count
            
            agents_data.sort(key=get_tools_count, reverse=(sort_order == "desc"))
        
        # Apply pagination to filtered results if we did post-processing
        if has_mcp_tools is not None or has_agentpress_tools is not None or tools or sort_by == "tools_count":
            total_count = len(agents_data)
            agents_data = agents_data[offset:offset + limit]
        
        # Format the response
        agent_list = []
        for agent in agents_data:
            current_version = None
            # Use already fetched version data from agent_version_map
            version_dict = agent_version_map.get(agent['agent_id'])
            if version_dict:
                try:
                    current_version = AgentVersionResponse(
                        version_id=version_dict['version_id'],
                        agent_id=version_dict['agent_id'],
                        version_number=version_dict['version_number'],
                        version_name=version_dict['version_name'],
                        system_prompt=version_dict['system_prompt'],
                        configured_mcps=version_dict.get('configured_mcps', []),
                        custom_mcps=version_dict.get('custom_mcps', []),
                        agentpress_tools=version_dict.get('agentpress_tools', {}),
                        is_active=version_dict.get('is_active', True),
                        created_at=version_dict['created_at'],
                        updated_at=version_dict.get('updated_at', version_dict['created_at']),
                        created_by=version_dict.get('created_by')
                    )
                except Exception as e:
                    logger.warning(f"Failed to get version data for agent {agent['agent_id']}: {e}")
            
            # Extract configuration using the unified config approach
            from agent.config_helper import extract_agent_config
            agent_config = extract_agent_config(agent, version_dict)
            
            system_prompt = agent_config['system_prompt']
            configured_mcps = agent_config['configured_mcps']
            custom_mcps = agent_config['custom_mcps']
            agentpress_tools = agent_config['agentpress_tools']
            
            agent_list.append(AgentResponse(
                agent_id=agent['agent_id'],
                account_id=agent['account_id'],
                name=agent['name'],
                description=agent.get('description'),
                system_prompt=system_prompt,
                configured_mcps=configured_mcps,
                custom_mcps=custom_mcps,
                agentpress_tools=agentpress_tools,
                is_default=agent.get('is_default', False),
                is_public=agent.get('is_public', False),
                tags=agent.get('tags', []),
                avatar=agent_config.get('avatar'),
                avatar_color=agent_config.get('avatar_color'),
                created_at=agent['created_at'],
                updated_at=agent['updated_at'],
                current_version_id=agent.get('current_version_id'),
                version_count=agent.get('version_count', 1),
                current_version=current_version,
                metadata=agent.get('metadata')
            ))
        
        total_pages = (total_count + limit - 1) // limit
        
        logger.info(f"Found {len(agent_list)} agents for user: {user_id} (page {page}/{total_pages})")
        return {
            "agents": agent_list,
            "pagination": {
                "page": page,
                "limit": limit,
                "total": total_count,
                "pages": total_pages
            }
        }
        
    except Exception as e:
        logger.error(f"Error fetching agents for user {user_id}: {str(e)}")
        raise HTTPException(status_code=500, detail=f"Failed to fetch agents: {str(e)}")

@router.get("/agents/{agent_id}", response_model=AgentResponse)
async def get_agent(agent_id: str, user_id: str = Depends(get_current_user_id_from_jwt)):
    """Get a specific agent by ID with current version information. Only the owner can access non-public agents."""
    if not await is_enabled("custom_agents"):
        raise HTTPException(
            status_code=403, 
            detail="Custom agents currently disabled. This feature is not available at the moment."
        )
    
    logger.info(f"Fetching agent {agent_id} for user: {user_id}")
    client = await db.client
    
    try:
        # Get agent
        agent = await client.table('agents').select('*').eq("agent_id", agent_id).execute()
        
        if not agent.data:
            raise HTTPException(status_code=404, detail="Agent not found")
        
        agent_data = agent.data[0]
        
        # Check ownership - only owner can access non-public agents
        if agent_data['account_id'] != user_id and not agent_data.get('is_public', False):
            raise HTTPException(status_code=403, detail="Access denied")
        
        # Use versioning system to get current version data
        current_version = None
        if agent_data.get('current_version_id'):
            try:
                version_service = await _get_version_service()
                current_version_obj = await version_service.get_version(
                    agent_id=agent_id,
                    version_id=agent_data['current_version_id'],
                    user_id=user_id
                )
                current_version_data = current_version_obj.to_dict()
                version_data = current_version_data
                
                # Create AgentVersionResponse from version data
                current_version = AgentVersionResponse(
                    version_id=current_version_data['version_id'],
                    agent_id=current_version_data['agent_id'],
                    version_number=current_version_data['version_number'],
                    version_name=current_version_data['version_name'],
                    system_prompt=current_version_data['system_prompt'],
                    configured_mcps=current_version_data.get('configured_mcps', []),
                    custom_mcps=current_version_data.get('custom_mcps', []),
                    agentpress_tools=current_version_data.get('agentpress_tools', {}),
                    is_active=current_version_data.get('is_active', True),
                    created_at=current_version_data['created_at'],
                    updated_at=current_version_data.get('updated_at', current_version_data['created_at']),
                    created_by=current_version_data.get('created_by')
                )
                
                logger.info(f"Using agent {agent_data['name']} version {current_version_data.get('version_name', 'v1')}")
            except Exception as e:
                logger.warning(f"Failed to get version data for agent {agent_id}: {e}")
        
        # Extract configuration using the unified config approach
        version_data = None
        if current_version:
            version_data = {
                'version_id': current_version.version_id,
                'agent_id': current_version.agent_id,
                'version_number': current_version.version_number,
                'version_name': current_version.version_name,
                'system_prompt': current_version.system_prompt,
                'configured_mcps': current_version.configured_mcps,
                'custom_mcps': current_version.custom_mcps,
                'agentpress_tools': current_version.agentpress_tools,
                'is_active': current_version.is_active,
                'created_at': current_version.created_at,
                'updated_at': current_version.updated_at,
                'created_by': current_version.created_by
            }
        
        from agent.config_helper import extract_agent_config
        agent_config = extract_agent_config(agent_data, version_data)
        
        system_prompt = agent_config['system_prompt']
        configured_mcps = agent_config['configured_mcps']
        custom_mcps = agent_config['custom_mcps']
        agentpress_tools = agent_config['agentpress_tools']
        
        return AgentResponse(
            agent_id=agent_data['agent_id'],
            account_id=agent_data['account_id'],
            name=agent_data['name'],
            description=agent_data.get('description'),
            system_prompt=system_prompt,
            configured_mcps=configured_mcps,
            custom_mcps=custom_mcps,
            agentpress_tools=agentpress_tools,
            is_default=agent_data.get('is_default', False),
            is_public=agent_data.get('is_public', False),
            tags=agent_data.get('tags', []),
            avatar=agent_config.get('avatar'),
            avatar_color=agent_config.get('avatar_color'),
            created_at=agent_data['created_at'],
            updated_at=agent_data.get('updated_at', agent_data['created_at']),
            current_version_id=agent_data.get('current_version_id'),
            version_count=agent_data.get('version_count', 1),
            current_version=current_version,
            metadata=agent_data.get('metadata')
        )
        
    except HTTPException:
        raise
    except Exception as e:
        logger.error(f"Error fetching agent {agent_id} for user {user_id}: {str(e)}")
        raise HTTPException(status_code=500, detail=f"Failed to fetch agent: {str(e)}")

@router.get("/agents/{agent_id}/export", response_model=AgentExportData)
async def export_agent(agent_id: str, user_id: str = Depends(get_current_user_id_from_jwt)):
    """Export an agent configuration as JSON"""
    logger.info(f"Exporting agent {agent_id} for user: {user_id}")
    
    try:
        client = await db.client
        
        # Get agent data
        agent_result = await client.table('agents').select('*').eq('agent_id', agent_id).eq('account_id', user_id).execute()
        if not agent_result.data:
            raise HTTPException(status_code=404, detail="Agent not found")
        
        agent = agent_result.data[0]
        
        # Get current version data if available
        current_version = None
        if agent.get('current_version_id'):
            version_result = await client.table('agent_versions').select('*').eq('version_id', agent['current_version_id']).execute()
            if version_result.data:
                current_version = version_result.data[0]
        
        # Extract configuration using existing helper
        from agent.config_helper import extract_agent_config
        config = extract_agent_config(agent, current_version)
        
        # Clean metadata for export (remove instance-specific data)
        export_metadata = {}
        if agent.get('metadata'):
            export_metadata = {k: v for k, v in agent['metadata'].items() 
                             if k not in ['is_suna_default', 'centrally_managed', 'installation_date', 'last_central_update']}
        
        # Create export data
        export_data = AgentExportData(
            name=config.get('name', ''),
            description=config.get('description', ''),
            system_prompt=config.get('system_prompt', ''),
            agentpress_tools=config.get('agentpress_tools', {}),
            configured_mcps=config.get('configured_mcps', []),
            custom_mcps=config.get('custom_mcps', []),
            avatar=config.get('avatar'),
            avatar_color=config.get('avatar_color'),
            tags=agent.get('tags', []),
            metadata=export_metadata,
            exported_at=datetime.utcnow().isoformat(),
            exported_by=user_id
        )
        
        logger.info(f"Successfully exported agent {agent_id}")
        return export_data
        
    except Exception as e:
        logger.error(f"Error exporting agent {agent_id}: {str(e)}")
        raise HTTPException(status_code=500, detail=f"Failed to export agent: {str(e)}")

@router.post("/agents/import", response_model=AgentResponse)
async def import_agent(
    import_request: AgentImportRequest,
    user_id: str = Depends(get_current_user_id_from_jwt)
):
    """Import an agent from JSON configuration"""
    logger.info(f"Importing agent for user: {user_id}")
    
    if not await is_enabled("custom_agents"):
        raise HTTPException(
            status_code=403, 
            detail="Custom agents currently disabled. This feature is not available at the moment."
        )
    
    try:
        client = await db.client
        import_data = import_request.import_data
        
        # Validate import data
        if not import_data.name or not import_data.system_prompt:
            raise HTTPException(status_code=400, detail="Agent name and system prompt are required")
        
        # Create new agent
        logger.info(f"Creating new agent from import: {import_data.name}")
        
        # Check if user wants to set as default, and if so, unset other defaults
        is_default = False  # Imported agents are not default by default
        
        insert_data = {
            "account_id": user_id,
            "name": import_data.name,
            "description": import_data.description,
            "avatar": import_data.avatar,
            "avatar_color": import_data.avatar_color,
            "is_default": is_default,
            "tags": import_data.tags or [],
            "version_count": 1,
            "metadata": import_data.metadata or {}
        }
        
        new_agent = await client.table('agents').insert(insert_data).execute()
        
        if not new_agent.data:
            raise HTTPException(status_code=500, detail="Failed to create agent from import")
        
        agent = new_agent.data[0]
        agent_id = agent['agent_id']
        
        # Create initial version
        try:
            version_service = await _get_version_service()
            
            version = await version_service.create_version(
                agent_id=agent_id,
                user_id=user_id,
                system_prompt=import_data.system_prompt,
                configured_mcps=import_data.configured_mcps,
                custom_mcps=import_data.custom_mcps,
                agentpress_tools=import_data.agentpress_tools,
                version_name="v1",
                change_description="Initial version from import"
            )
            
            logger.info(f"Successfully imported agent {agent_id}")
            return await get_agent(agent_id, user_id)
                
        except Exception as e:
            # Clean up agent if anything goes wrong
            await client.table('agents').delete().eq('agent_id', agent_id).execute()
            raise e
                

                
    except HTTPException:
        raise
    except Exception as e:
        logger.error(f"Error importing agent: {str(e)}")
        raise HTTPException(status_code=500, detail=f"Failed to import agent: {str(e)}")

@router.post("/agents", response_model=AgentResponse)
async def create_agent(
    agent_data: AgentCreateRequest,
    user_id: str = Depends(get_current_user_id_from_jwt)
):
    logger.info(f"Creating new agent for user: {user_id}")
    if not await is_enabled("custom_agents"):
        raise HTTPException(
            status_code=403, 
            detail="Custom agents currently disabled. This feature is not available at the moment."
        )
    client = await db.client
    
    try:
        if agent_data.is_default:
            await client.table('agents').update({"is_default": False}).eq("account_id", user_id).eq("is_default", True).execute()
        
        insert_data = {
            "account_id": user_id,
            "name": agent_data.name,
            "description": agent_data.description,
            "avatar": agent_data.avatar,
            "avatar_color": agent_data.avatar_color,
            "is_default": agent_data.is_default or False,
            "version_count": 1
        }
        
        new_agent = await client.table('agents').insert(insert_data).execute()
        
        if not new_agent.data:
            raise HTTPException(status_code=500, detail="Failed to create agent")
        
        agent = new_agent.data[0]
        
        try:
            version_service = await _get_version_service()

            version = await version_service.create_version(
                agent_id=agent['agent_id'],
                user_id=user_id,
                system_prompt=agent_data.system_prompt,
                configured_mcps=agent_data.configured_mcps or [],
                custom_mcps=agent_data.custom_mcps or [],
                agentpress_tools=agent_data.agentpress_tools or {},
                version_name="v1",
                change_description="Initial version"
            )
            
            agent['current_version_id'] = version.version_id
            agent['version_count'] = 1

            current_version = AgentVersionResponse(
                version_id=version.version_id,
                agent_id=version.agent_id,
                version_number=version.version_number,
                version_name=version.version_name,
                system_prompt=version.system_prompt,
                configured_mcps=version.configured_mcps,
                custom_mcps=version.custom_mcps,
                agentpress_tools=version.agentpress_tools,
                is_active=version.is_active,
                created_at=version.created_at.isoformat(),
                updated_at=version.updated_at.isoformat(),
                created_by=version.created_by
            )
        except Exception as e:
            logger.error(f"Error creating initial version: {str(e)}")
            await client.table('agents').delete().eq('agent_id', agent['agent_id']).execute()
            raise HTTPException(status_code=500, detail="Failed to create initial version")
        
        logger.info(f"Created agent {agent['agent_id']} with v1 for user: {user_id}")
        return AgentResponse(
            agent_id=agent['agent_id'],
            account_id=agent['account_id'],
            name=agent['name'],
            description=agent.get('description'),
            system_prompt=version.system_prompt,
            configured_mcps=version.configured_mcps,
            custom_mcps=version.custom_mcps,
            agentpress_tools=version.agentpress_tools,
            is_default=agent.get('is_default', False),
            is_public=agent.get('is_public', False),
            tags=agent.get('tags', []),
            avatar=agent.get('avatar'),
            avatar_color=agent.get('avatar_color'),
            created_at=agent['created_at'],
            updated_at=agent.get('updated_at', agent['created_at']),
            current_version_id=agent.get('current_version_id'),
            version_count=agent.get('version_count', 1),
            current_version=current_version,
            metadata=agent.get('metadata')
        )
        
    except HTTPException:
        raise
    except Exception as e:
        logger.error(f"Error creating agent for user {user_id}: {str(e)}")
        raise HTTPException(status_code=500, detail=f"Failed to create agent: {str(e)}")

def merge_custom_mcps(existing_mcps: List[Dict[str, Any]], new_mcps: List[Dict[str, Any]]) -> List[Dict[str, Any]]:
    if not new_mcps:
        return existing_mcps
    
    merged_mcps = existing_mcps.copy()
    
    for new_mcp in new_mcps:
        new_mcp_name = new_mcp.get('name')
        existing_index = None
        
        for i, existing_mcp in enumerate(merged_mcps):
            if existing_mcp.get('name') == new_mcp_name:
                existing_index = i
                break
        
        if existing_index is not None:
            merged_mcps[existing_index] = new_mcp
        else:
            merged_mcps.append(new_mcp)
    
    return merged_mcps

@router.put("/agents/{agent_id}", response_model=AgentResponse)
async def update_agent(
    agent_id: str,
    agent_data: AgentUpdateRequest,
    user_id: str = Depends(get_current_user_id_from_jwt)
):
    if not await is_enabled("custom_agents"):
        raise HTTPException(
            status_code=403, 
            detail="Custom agent currently disabled. This feature is not available at the moment."
        )
    logger.info(f"Updating agent {agent_id} for user: {user_id}")
    client = await db.client
    
    try:
        existing_agent = await client.table('agents').select('*').eq("agent_id", agent_id).eq("account_id", user_id).maybe_single().execute()
        
        if not existing_agent.data:
            raise HTTPException(status_code=404, detail="Agent not found")
        
        existing_data = existing_agent.data

        agent_metadata = existing_data.get('metadata', {})
        is_suna_agent = agent_metadata.get('is_suna_default', False)
        restrictions = agent_metadata.get('restrictions', {})
        
        if is_suna_agent:
            logger.warning(f"Update attempt on Suna default agent {agent_id} by user {user_id}")
            
            if (agent_data.name is not None and 
                agent_data.name != existing_data.get('name') and 
                restrictions.get('name_editable') == False):
                logger.error(f"User {user_id} attempted to modify restricted name of Suna agent {agent_id}")
                raise HTTPException(
                    status_code=403, 
                    detail="Suna's name cannot be modified. This restriction is managed centrally."
                )
            
            if (agent_data.description is not None and
                agent_data.description != existing_data.get('description') and 
                restrictions.get('description_editable') == False):
                logger.error(f"User {user_id} attempted to modify restricted description of Suna agent {agent_id}")
                raise HTTPException(
                    status_code=403, 
                    detail="Suna's description cannot be modified."
                )
            
            if (agent_data.system_prompt is not None and 
                restrictions.get('system_prompt_editable') == False):
                logger.error(f"User {user_id} attempted to modify restricted system prompt of Suna agent {agent_id}")
                raise HTTPException(
                    status_code=403, 
                    detail="Suna's system prompt cannot be modified. This is managed centrally to ensure optimal performance."
                )
            
            if (agent_data.agentpress_tools is not None and 
                restrictions.get('tools_editable') == False):
                logger.error(f"User {user_id} attempted to modify restricted tools of Suna agent {agent_id}")
                raise HTTPException(
                    status_code=403, 
                    detail="Suna's default tools cannot be modified. These tools are optimized for Suna's capabilities."
                )
            
            if ((agent_data.configured_mcps is not None or agent_data.custom_mcps is not None) and 
                restrictions.get('mcps_editable') == False):
                logger.error(f"User {user_id} attempted to modify restricted MCPs of Suna agent {agent_id}")
                raise HTTPException(
                    status_code=403, 
                    detail="Suna's integrations cannot be modified."
                )
            
            logger.info(f"Suna agent update validation passed for agent {agent_id} by user {user_id}")

        current_version_data = None
        if existing_data.get('current_version_id'):
            try:
                version_service = await _get_version_service()
                current_version_obj = await version_service.get_version(
                    agent_id=agent_id,
                    version_id=existing_data['current_version_id'],
                    user_id=user_id
                )
                current_version_data = current_version_obj.to_dict()
            except Exception as e:
                logger.warning(f"Failed to get current version data for agent {agent_id}: {e}")
        
        if current_version_data is None:
            logger.info(f"Agent {agent_id} has no version data, creating initial version")
            try:
                initial_version_data = {
                    "agent_id": agent_id,
                    "version_number": 1,
                    "version_name": "v1",
                    "system_prompt": existing_data.get('system_prompt', ''),
                    "configured_mcps": existing_data.get('configured_mcps', []),
                    "custom_mcps": existing_data.get('custom_mcps', []),
                    "agentpress_tools": existing_data.get('agentpress_tools', {}),
                    "is_active": True,
                    "created_by": user_id
                }
                
                initial_config = build_unified_config(
                    system_prompt=initial_version_data["system_prompt"],
                    agentpress_tools=initial_version_data["agentpress_tools"],
                    configured_mcps=initial_version_data["configured_mcps"],
                    custom_mcps=initial_version_data["custom_mcps"],
                    avatar=None,
                    avatar_color=None
                )
                initial_version_data["config"] = initial_config
                
                version_result = await client.table('agent_versions').insert(initial_version_data).execute()
                
                if version_result.data:
                    version_id = version_result.data[0]['version_id']
                    
                    await client.table('agents').update({
                        'current_version_id': version_id,
                        'version_count': 1
                    }).eq('agent_id', agent_id).execute()
                    current_version_data = initial_version_data
                    logger.info(f"Created initial version for agent {agent_id}")
                else:
                    current_version_data = {
                        'system_prompt': existing_data.get('system_prompt', ''),
                        'configured_mcps': existing_data.get('configured_mcps', []),
                        'custom_mcps': existing_data.get('custom_mcps', []),
                        'agentpress_tools': existing_data.get('agentpress_tools', {})
                    }
            except Exception as e:
                logger.warning(f"Failed to create initial version for agent {agent_id}: {e}")
                current_version_data = {
                    'system_prompt': existing_data.get('system_prompt', ''),
                    'configured_mcps': existing_data.get('configured_mcps', []),
                    'custom_mcps': existing_data.get('custom_mcps', []),
                    'agentpress_tools': existing_data.get('agentpress_tools', {})
                }
        
        needs_new_version = False
        version_changes = {}
        
        def values_different(new_val, old_val):
            if new_val is None:
                return False
            import json
            try:
                new_json = json.dumps(new_val, sort_keys=True) if new_val is not None else None
                old_json = json.dumps(old_val, sort_keys=True) if old_val is not None else None
                return new_json != old_json
            except (TypeError, ValueError):
                return new_val != old_val
        
        if values_different(agent_data.system_prompt, current_version_data.get('system_prompt')):
            needs_new_version = True
            version_changes['system_prompt'] = agent_data.system_prompt
        
        if values_different(agent_data.configured_mcps, current_version_data.get('configured_mcps', [])):
            needs_new_version = True
            version_changes['configured_mcps'] = agent_data.configured_mcps
            
        if values_different(agent_data.custom_mcps, current_version_data.get('custom_mcps', [])):
            needs_new_version = True
            if agent_data.custom_mcps is not None:
                merged_custom_mcps = merge_custom_mcps(
                    current_version_data.get('custom_mcps', []),
                    agent_data.custom_mcps
                )
                version_changes['custom_mcps'] = merged_custom_mcps
            else:
                version_changes['custom_mcps'] = current_version_data.get('custom_mcps', [])
            
        if values_different(agent_data.agentpress_tools, current_version_data.get('agentpress_tools', {})):
            needs_new_version = True
            version_changes['agentpress_tools'] = agent_data.agentpress_tools
        
        # Prepare update data for agent metadata (non-versioned fields)
        update_data = {}
        if agent_data.name is not None:
            update_data["name"] = agent_data.name
        if agent_data.description is not None:
            update_data["description"] = agent_data.description
        if agent_data.is_default is not None:
            update_data["is_default"] = agent_data.is_default
            # If setting as default, unset other defaults first
            if agent_data.is_default:
                await client.table('agents').update({"is_default": False}).eq("account_id", user_id).eq("is_default", True).neq("agent_id", agent_id).execute()
        if agent_data.avatar is not None:
            update_data["avatar"] = agent_data.avatar
        if agent_data.avatar_color is not None:
            update_data["avatar_color"] = agent_data.avatar_color
        
        # Build unified config with all current values
        current_system_prompt = agent_data.system_prompt if agent_data.system_prompt is not None else current_version_data.get('system_prompt', '')
        current_configured_mcps = agent_data.configured_mcps if agent_data.configured_mcps is not None else current_version_data.get('configured_mcps', [])
        
        # Use merged custom MCPs if they were changed, otherwise use existing ones
        if agent_data.custom_mcps is not None:
            current_custom_mcps = merge_custom_mcps(
                current_version_data.get('custom_mcps', []),
                agent_data.custom_mcps
            )
        else:
            current_custom_mcps = current_version_data.get('custom_mcps', [])
            
        current_agentpress_tools = agent_data.agentpress_tools if agent_data.agentpress_tools is not None else current_version_data.get('agentpress_tools', {})
        current_avatar = agent_data.avatar if agent_data.avatar is not None else existing_data.get('avatar')
        current_avatar_color = agent_data.avatar_color if agent_data.avatar_color is not None else existing_data.get('avatar_color')
        new_version_id = None
        if needs_new_version:
            try:
                version_service = await _get_version_service()

                new_version = await version_service.create_version(
                    agent_id=agent_id,
                    user_id=user_id,
                    system_prompt=current_system_prompt,
                    configured_mcps=current_configured_mcps,
                    custom_mcps=current_custom_mcps,
                    agentpress_tools=current_agentpress_tools,
                    change_description="Configuration updated"
                )
                
                new_version_id = new_version.version_id
                update_data['current_version_id'] = new_version_id
                update_data['version_count'] = new_version.version_number
                
                logger.info(f"Created new version {new_version.version_name} for agent {agent_id}")
                
            except HTTPException:
                raise
            except Exception as e:
                logger.error(f"Error creating new version for agent {agent_id}: {str(e)}")
                raise HTTPException(status_code=500, detail=f"Failed to create new agent version: {str(e)}")
        
        if update_data:
            try:
                update_result = await client.table('agents').update(update_data).eq("agent_id", agent_id).eq("account_id", user_id).execute()
                
                if not update_result.data:
                    raise HTTPException(status_code=500, detail="Failed to update agent - no rows affected")
            except Exception as e:
                logger.error(f"Error updating agent {agent_id}: {str(e)}")
                raise HTTPException(status_code=500, detail=f"Failed to update agent: {str(e)}")
        
        # Fetch the updated agent data
        updated_agent = await client.table('agents').select('*').eq("agent_id", agent_id).eq("account_id", user_id).maybe_single().execute()
        
        if not updated_agent.data:
            raise HTTPException(status_code=500, detail="Failed to fetch updated agent")
        
        agent = updated_agent.data
        
        current_version = None
        if agent.get('current_version_id'):
            try:
                version_service = await _get_version_service()
                current_version_obj = await version_service.get_version(
                    agent_id=agent_id,
                    version_id=agent['current_version_id'],
                    user_id=user_id
                )
                current_version_data = current_version_obj.to_dict()
                version_data = current_version_data
                
                # Create AgentVersionResponse from version data
                current_version = AgentVersionResponse(
                    version_id=current_version_data['version_id'],
                    agent_id=current_version_data['agent_id'],
                    version_number=current_version_data['version_number'],
                    version_name=current_version_data['version_name'],
                    system_prompt=current_version_data['system_prompt'],
                    configured_mcps=current_version_data.get('configured_mcps', []),
                    custom_mcps=current_version_data.get('custom_mcps', []),
                    agentpress_tools=current_version_data.get('agentpress_tools', {}),
                    is_active=current_version_data.get('is_active', True),
                    created_at=current_version_data['created_at'],
                    updated_at=current_version_data.get('updated_at', current_version_data['created_at']),
                    created_by=current_version_data.get('created_by')
                )
                
                logger.info(f"Using agent {agent['name']} version {current_version_data.get('version_name', 'v1')}")
            except Exception as e:
                logger.warning(f"Failed to get version data for updated agent {agent_id}: {e}")
        
        logger.info(f"Updated agent {agent_id} for user: {user_id}")
        
        # Auto-versioning removed for simplicity - users can manually create versions when needed
        logger.info(f"Agent {agent_id} configuration updated. Users can create a new version if needed.")

        # Extract configuration using the unified config approach
        version_data = None
        if current_version:
            version_data = {
                'version_id': current_version.version_id,
                'agent_id': current_version.agent_id,
                'version_number': current_version.version_number,
                'version_name': current_version.version_name,
                'system_prompt': current_version.system_prompt,
                'configured_mcps': current_version.configured_mcps,
                'custom_mcps': current_version.custom_mcps,
                'agentpress_tools': current_version.agentpress_tools,
                'is_active': current_version.is_active,
            }
        
        from agent.config_helper import extract_agent_config
        agent_config = extract_agent_config(agent, version_data)
        
        system_prompt = agent_config['system_prompt']
        configured_mcps = agent_config['configured_mcps']
        custom_mcps = agent_config['custom_mcps']
        agentpress_tools = agent_config['agentpress_tools']
        
        return AgentResponse(
            agent_id=agent['agent_id'],
            account_id=agent['account_id'],
            name=agent['name'],
            description=agent.get('description'),
            system_prompt=system_prompt,
            configured_mcps=configured_mcps,
            custom_mcps=custom_mcps,
            agentpress_tools=agentpress_tools,
            is_default=agent.get('is_default', False),
            is_public=agent.get('is_public', False),
            tags=agent.get('tags', []),
            avatar=agent_config.get('avatar'),
            avatar_color=agent_config.get('avatar_color'),
            created_at=agent['created_at'],
            updated_at=agent.get('updated_at', agent['created_at']),
            current_version_id=agent.get('current_version_id'),
            version_count=agent.get('version_count', 1),
            current_version=current_version,
            metadata=agent.get('metadata')
        )
        
    except HTTPException:
        raise
    except Exception as e:
        logger.error(f"Error updating agent {agent_id} for user {user_id}: {str(e)}")
        raise HTTPException(status_code=500, detail=f"Failed to update agent: {str(e)}")

@router.delete("/agents/{agent_id}")
async def delete_agent(agent_id: str, user_id: str = Depends(get_current_user_id_from_jwt)):
    if not await is_enabled("custom_agents"):
        raise HTTPException(
            status_code=403, 
            detail="Custom agent currently disabled. This feature is not available at the moment."
        )
    logger.info(f"Deleting agent: {agent_id}")
    client = await db.client
    
    try:
        agent_result = await client.table('agents').select('*').eq('agent_id', agent_id).execute()
        if not agent_result.data:
            raise HTTPException(status_code=404, detail="Agent not found")
        
        agent = agent_result.data[0]
        if agent['account_id'] != user_id:
            raise HTTPException(status_code=403, detail="Access denied")
        
        if agent['is_default']:
            raise HTTPException(status_code=400, detail="Cannot delete default agent")
        
        await client.table('agents').delete().eq('agent_id', agent_id).execute()
        
        logger.info(f"Successfully deleted agent: {agent_id}")
        return {"message": "Agent deleted successfully"}
        
    except HTTPException:
        raise
    except Exception as e:
        logger.error(f"Error deleting agent {agent_id}: {str(e)}")
        raise HTTPException(status_code=500, detail="Internal server error")

@router.get("/agents/{agent_id}/builder-chat-history")
async def get_agent_builder_chat_history(
    agent_id: str,
    user_id: str = Depends(get_current_user_id_from_jwt)
):
    """Get chat history for agent builder sessions for a specific agent."""
    if not await is_enabled("custom_agents"):
        raise HTTPException(
            status_code=403, 
            detail="Custom agents currently disabled. This feature is not available at the moment."
        )
    
    logger.info(f"Fetching agent builder chat history for agent: {agent_id}")
    client = await db.client
    
    try:
        # First verify the agent exists and belongs to the user
        agent_result = await client.table('agents').select('*').eq('agent_id', agent_id).eq('account_id', user_id).execute()
        if not agent_result.data:
            raise HTTPException(status_code=404, detail="Agent not found or access denied")
        
        # Get all threads for this user with metadata field included
        threads_result = await client.table('threads').select('thread_id, created_at, metadata').eq('account_id', user_id).order('created_at', desc=True).execute()
        
        agent_builder_threads = []
        for thread in threads_result.data:
            metadata = thread.get('metadata', {})
            # Check if this is an agent builder thread for the specific agent
            if (metadata.get('is_agent_builder') and 
                metadata.get('target_agent_id') == agent_id):
                agent_builder_threads.append({
                    'thread_id': thread['thread_id'],
                    'created_at': thread['created_at']
                })
        
        if not agent_builder_threads:
            logger.info(f"No agent builder threads found for agent {agent_id}")
            return {"messages": [], "thread_id": None}
        
        # Get the most recent thread (already ordered by created_at desc)
        latest_thread_id = agent_builder_threads[0]['thread_id']
        logger.info(f"Found {len(agent_builder_threads)} agent builder threads, using latest: {latest_thread_id}")
        
        # Get messages from the latest thread, excluding status and summary messages
        messages_result = await client.table('messages').select('*').eq('thread_id', latest_thread_id).neq('type', 'status').neq('type', 'summary').order('created_at', desc=False).execute()
        
        logger.info(f"Found {len(messages_result.data)} messages for agent builder chat history")
        return {
            "messages": messages_result.data,
            "thread_id": latest_thread_id
        }
        
    except HTTPException:
        raise
    except Exception as e:
        logger.error(f"Error fetching agent builder chat history for agent {agent_id}: {str(e)}")
        raise HTTPException(status_code=500, detail=f"Failed to fetch chat history: {str(e)}")

@router.get("/agents/{agent_id}/pipedream-tools/{profile_id}")
async def get_pipedream_tools_for_agent(
    agent_id: str,
    profile_id: str,
    user_id: str = Depends(get_current_user_id_from_jwt),
    version: Optional[str] = Query(None, description="Version ID to get tools from specific version")
):
    logger.info(f"Getting tools for agent {agent_id}, profile {profile_id}, user {user_id}, version {version}")

    try:
        from pipedream import profile_service, mcp_service
        from uuid import UUID

        profile = await profile_service.get_profile(UUID(user_id), UUID(profile_id))
        
        if not profile:
            logger.error(f"Profile {profile_id} not found for user {user_id}")
            try:
                all_profiles = await profile_service.get_profiles(UUID(user_id))
                pipedream_profiles = [p for p in all_profiles if 'pipedream' in p.mcp_qualified_name]
                logger.info(f"User {user_id} has {len(pipedream_profiles)} pipedream profiles: {[p.profile_id for p in pipedream_profiles]}")
            except Exception as debug_e:
                logger.warning(f"Could not check user's profiles: {str(debug_e)}")
            
            raise HTTPException(status_code=404, detail=f"Profile {profile_id} not found or access denied")
        
        if not profile.is_connected:
            raise HTTPException(status_code=400, detail="Profile is not connected")

        enabled_tools = []
        try:
            client = await db.client
            agent_row = await client.table('agents')\
                .select('current_version_id')\
                .eq('agent_id', agent_id)\
                .eq('account_id', user_id)\
                .maybe_single()\
                .execute()
            
            if agent_row.data and agent_row.data.get('current_version_id'):
                if version:
                    version_result = await client.table('agent_versions')\
                        .select('config')\
                        .eq('version_id', version)\
                        .maybe_single()\
                        .execute()
                else:
                    version_result = await client.table('agent_versions')\
                        .select('config')\
                        .eq('version_id', agent_row.data['current_version_id'])\
                        .maybe_single()\
                        .execute()
                
                if version_result.data and version_result.data.get('config'):
                    agent_config = version_result.data['config']
                    tools = agent_config.get('tools', {})
                    custom_mcps = tools.get('custom_mcp', []) or []
                    
                    for mcp in custom_mcps:
                        mcp_profile_id = mcp.get('config', {}).get('profile_id')
                        if mcp_profile_id == profile_id:
                            enabled_tools = mcp.get('enabledTools', mcp.get('enabled_tools', []))
                            logger.info(f"Found enabled tools for profile {profile_id}: {enabled_tools}")
                            break
                    
                    if not enabled_tools:
                        logger.info(f"No enabled tools found for profile {profile_id} in agent {agent_id}")
            
        except Exception as e:
            logger.error(f"Error retrieving enabled tools for profile {profile_id}: {str(e)}")
        
        logger.info(f"Using {len(enabled_tools)} enabled tools for profile {profile_id}: {enabled_tools}")
        
        try:
            from pipedream.mcp_service import ExternalUserId, AppSlug
            external_user_id = ExternalUserId(profile.external_user_id)
            app_slug_obj = AppSlug(profile.app_slug)
            
            logger.info(f"Discovering servers for user {external_user_id.value} and app {app_slug_obj.value}")
            servers = await mcp_service.discover_servers_for_user(external_user_id, app_slug_obj)
            logger.info(f"Found {len(servers)} servers: {[s.app_slug for s in servers]}")
            
            server = servers[0] if servers else None
            logger.info(f"Selected server: {server.app_slug if server else 'None'} with {len(server.available_tools) if server else 0} tools")
            
            if not server:
                return {
                    'profile_id': profile_id,
                    'app_name': profile.app_name,
                    'profile_name': profile.profile_name,
                    'tools': [],
                    'has_mcp_config': len(enabled_tools) > 0
                }
            
            available_tools = server.available_tools
            
            formatted_tools = []
            def tools_match(api_tool_name, stored_tool_name):
                api_normalized = api_tool_name.lower().replace('-', '_')
                stored_normalized = stored_tool_name.lower().replace('-', '_')
                return api_normalized == stored_normalized
            
            for tool in available_tools:
                is_enabled = any(tools_match(tool.name, stored_tool) for stored_tool in enabled_tools)
                formatted_tools.append({
                    'name': tool.name,
                    'description': tool.description or f"Tool from {profile.app_name}",
                    'enabled': is_enabled
                })
            
            return {
                'profile_id': profile_id,
                'app_name': profile.app_name,
                'profile_name': profile.profile_name,
                'tools': formatted_tools,
                'has_mcp_config': len(enabled_tools) > 0
            }
            
        except Exception as e:
            logger.error(f"Error discovering tools: {e}", exc_info=True)
            return {
                'profile_id': profile_id,
                'app_name': getattr(profile, 'app_name', 'Unknown'),
                'profile_name': getattr(profile, 'profile_name', 'Unknown'),
                'tools': [],
                'has_mcp_config': len(enabled_tools) > 0,
                'error': str(e)
            }
        
    except HTTPException:
        raise
    except Exception as e:
        logger.error(f"Error getting Pipedream tools for agent {agent_id}: {e}")
        raise HTTPException(status_code=500, detail="Internal server error")


@router.put("/agents/{agent_id}/pipedream-tools/{profile_id}")
async def update_pipedream_tools_for_agent(
    agent_id: str,
    profile_id: str,
    request: dict,
    user_id: str = Depends(get_current_user_id_from_jwt)
):
    try:
        client = await db.client
        agent_row = await client.table('agents')\
            .select('current_version_id')\
            .eq('agent_id', agent_id)\
            .eq('account_id', user_id)\
            .maybe_single()\
            .execute()
        if not agent_row.data:
            raise HTTPException(status_code=404, detail="Agent not found")

        agent_config = {}
        if agent_row.data.get('current_version_id'):
            version_result = await client.table('agent_versions')\
                .select('config')\
                .eq('version_id', agent_row.data['current_version_id'])\
                .maybe_single()\
                .execute()
            if version_result.data and version_result.data.get('config'):
                agent_config = version_result.data['config']

        tools = agent_config.get('tools', {})
        custom_mcps = tools.get('custom_mcp', []) or []

        if any(mcp.get('config', {}).get('profile_id') == profile_id for mcp in custom_mcps):
            raise HTTPException(status_code=400, detail="This profile is already added to this agent")

        enabled_tools = request.get('enabled_tools', [])
        
        updated = False
        for mcp in custom_mcps:
            mcp_profile_id = mcp.get('config', {}).get('profile_id')
            if mcp_profile_id == profile_id:
                mcp['enabledTools'] = enabled_tools
                mcp['enabled_tools'] = enabled_tools
                updated = True
                logger.info(f"Updated enabled tools for profile {profile_id}: {enabled_tools}")
                break
        
        if not updated:
            logger.warning(f"Profile {profile_id} not found in agent {agent_id} custom_mcps configuration")
            
        if updated:
            agent_config['tools']['custom_mcp'] = custom_mcps
            
            await client.table('agent_versions')\
                .update({'config': agent_config})\
                .eq('version_id', agent_row.data['current_version_id'])\
                .execute()
            
            logger.info(f"Successfully updated agent configuration for {agent_id}")
        
        result = {
            'success': updated,
            'enabled_tools': enabled_tools,
            'total_tools': len(enabled_tools),
            'profile_id': profile_id
        }
        logger.info(f"Successfully updated Pipedream tools for agent {agent_id}, profile {profile_id}")
        return result
        
    except ValueError as e:
        logger.error(f"Validation error updating Pipedream tools: {e}")
        raise HTTPException(status_code=404, detail=str(e))
    except Exception as e:
        logger.error(f"Error updating Pipedream tools for agent {agent_id}: {e}")
        raise HTTPException(status_code=500, detail="Internal server error")


@router.get("/agents/{agent_id}/custom-mcp-tools")
async def get_custom_mcp_tools_for_agent(
    agent_id: str,
    request: Request,
    user_id: str = Depends(get_current_user_id_from_jwt)
):
    logger.info(f"Getting custom MCP tools for agent {agent_id}, user {user_id}")
    try:
        client = await db.client
        agent_result = await client.table('agents').select('current_version_id').eq('agent_id', agent_id).eq('account_id', user_id).execute()
        if not agent_result.data:
            raise HTTPException(status_code=404, detail="Agent not found")
        
        agent = agent_result.data[0]
 
        agent_config = {}
        if agent.get('current_version_id'):
            version_result = await client.table('agent_versions')\
                .select('config')\
                .eq('version_id', agent['current_version_id'])\
                .maybe_single()\
                .execute()
            if version_result.data and version_result.data.get('config'):
                agent_config = version_result.data['config']
        
        tools = agent_config.get('tools', {})
        custom_mcps = tools.get('custom_mcp', [])
        
        mcp_url = request.headers.get('X-MCP-URL')
        mcp_type = request.headers.get('X-MCP-Type', 'sse')
        
        if not mcp_url:
            raise HTTPException(status_code=400, detail="X-MCP-URL header is required")
        
        mcp_config = {
            'url': mcp_url,
            'type': mcp_type
        }
        
        # Add headers if they exist
        if 'X-MCP-Headers' in request.headers:
            import json
            try:
                mcp_config['headers'] = json.loads(request.headers['X-MCP-Headers'])
            except json.JSONDecodeError:
                logger.warning("Failed to parse X-MCP-Headers as JSON")
        
        from mcp_module import mcp_service
        discovery_result = await mcp_service.discover_custom_tools(mcp_type, mcp_config)
        
        existing_mcp = None
        for mcp in custom_mcps:
            if (mcp.get('type') == mcp_type and 
                mcp.get('config', {}).get('url') == mcp_url):
                existing_mcp = mcp
                break
        
        # Format tools for response
        tools = []
        enabled_tools = existing_mcp.get('enabledTools', []) if existing_mcp else []
        
        for tool in discovery_result.tools:
            tools.append({
                'name': tool['name'],
                'description': tool.get('description', f'Tool from {mcp_type.upper()} MCP server'),
                'enabled': tool['name'] in enabled_tools
            })
        
        return {
            'tools': tools,
            'has_mcp_config': existing_mcp is not None,
            'server_type': mcp_type,
            'server_url': mcp_url
        }
        
    except HTTPException:
        raise
    except Exception as e:
        logger.error(f"Error getting custom MCP tools for agent {agent_id}: {e}")
        raise HTTPException(status_code=500, detail="Internal server error")


@router.post("/agents/{agent_id}/custom-mcp-tools")
async def update_custom_mcp_tools_for_agent(
    agent_id: str,
    request: dict,
    user_id: str = Depends(get_current_user_id_from_jwt)
):
    logger.info(f"Updating custom MCP tools for agent {agent_id}, user {user_id}")
    
    try:
        client = await db.client
        
        agent_result = await client.table('agents').select('current_version_id').eq('agent_id', agent_id).eq('account_id', user_id).execute()
        if not agent_result.data:
            raise HTTPException(status_code=404, detail="Agent not found")
        
        agent = agent_result.data[0]
        
        # Get current version config
        agent_config = {}
        if agent.get('current_version_id'):
            version_result = await client.table('agent_versions')\
                .select('config')\
                .eq('version_id', agent['current_version_id'])\
                .maybe_single()\
                .execute()
            if version_result.data and version_result.data.get('config'):
                agent_config = version_result.data['config']
        
        tools = agent_config.get('tools', {})
        custom_mcps = tools.get('custom_mcp', [])
        
        mcp_url = request.get('url')
        mcp_type = request.get('type', 'sse')
        enabled_tools = request.get('enabled_tools', [])
        
        if not mcp_url:
            raise HTTPException(status_code=400, detail="MCP URL is required")
        
        updated = False
        for i, mcp in enumerate(custom_mcps):
            if (mcp.get('customType') == mcp_type and 
                mcp.get('config', {}).get('url') == mcp_url):
                custom_mcps[i]['enabledTools'] = enabled_tools
                updated = True
                break
        
        if not updated:
            new_mcp_config = {
                "name": f"Custom MCP ({mcp_type.upper()})",
                "customType": mcp_type,
                "type": mcp_type,
                "config": {
                    "url": mcp_url
                },
                "enabledTools": enabled_tools
            }
            custom_mcps.append(new_mcp_config)
        
        tools['custom_mcp'] = custom_mcps
        agent_config['tools'] = tools
        
        from agent.versioning.version_service import get_version_service
        try:
            version_service = await get_version_service()
            new_version = await version_service.create_version(
                agent_id=agent_id,
                user_id=user_id,
                system_prompt=agent_config.get('system_prompt', ''),
                configured_mcps=agent_config.get('tools', {}).get('mcp', []),
                custom_mcps=custom_mcps,
                agentpress_tools=agent_config.get('tools', {}).get('agentpress', {}),
                version_name="Auto-updated MCP tools",
                change_description=f"Updated custom MCP tools for {mcp_url}"
            )
            logger.info(f"Created version {new_version.version_id} for custom MCP tools update on agent {agent_id}")
        except Exception as e:
            logger.error(f"Failed to create version for custom MCP tools update: {e}")
            raise HTTPException(status_code=500, detail="Failed to save changes")
        
        return {
            'success': True,
            'enabled_tools': enabled_tools,
            'total_tools': len(enabled_tools)
        }
        
    except HTTPException:
        raise
    except Exception as e:
        logger.error(f"Error updating custom MCP tools for agent {agent_id}: {e}")
        raise HTTPException(status_code=500, detail="Internal server error")

@router.get("/agents/{agent_id}/tools")
async def get_agent_tools(
    agent_id: str,
    user_id: str = Depends(get_current_user_id_from_jwt)
):
    if not await is_enabled("custom_agents"):
        raise HTTPException(status_code=403, detail="Custom agents currently disabled")
        
    logger.info(f"Fetching enabled tools for agent: {agent_id} by user: {user_id}")
    client = await db.client

    agent_result = await client.table('agents').select('*').eq('agent_id', agent_id).execute()
    if not agent_result.data:
        raise HTTPException(status_code=404, detail="Agent not found")
    agent = agent_result.data[0]
    if agent['account_id'] != user_id and not agent.get('is_public', False):
        raise HTTPException(status_code=403, detail="Access denied")


    # Extract configuration using the unified config approach
    version_data = None
    if agent.get('current_version_id'):
        try:
            version_service = await _get_version_service()

            version_obj = await version_service.get_version(
                agent_id=agent_id,
                version_id=agent['current_version_id'],
                user_id=user_id
            )
            version_data = version_obj.to_dict()
        except Exception as e:
            logger.warning(f"Failed to fetch version data for tools endpoint: {e}")
    
    from agent.config_helper import extract_agent_config
    agent_config = extract_agent_config(agent, version_data)
    
    agentpress_tools_config = agent_config['agentpress_tools']
    configured_mcps = agent_config['configured_mcps'] 
    custom_mcps = agent_config['custom_mcps']

    agentpress_tools = []
    for name, enabled in agentpress_tools_config.items():
        is_enabled_tool = bool(enabled.get('enabled', False)) if isinstance(enabled, dict) else bool(enabled)
        agentpress_tools.append({"name": name, "enabled": is_enabled_tool})


    mcp_tools = []
    for mcp in configured_mcps + custom_mcps:
        server = mcp.get('name')
        enabled_tools = mcp.get('enabledTools') or mcp.get('enabled_tools') or []
        for tool_name in enabled_tools:
            mcp_tools.append({"name": tool_name, "server": server, "enabled": True})
    return {"agentpress_tools": agentpress_tools, "mcp_tools": mcp_tools}



@router.get("/threads")
async def get_user_threads(
    user_id: str = Depends(get_current_user_id_from_jwt),
    page: Optional[int] = Query(1, ge=1, description="Page number (1-based)"),
    limit: Optional[int] = Query(1000, ge=1, le=1000, description="Number of items per page (max 1000)")
):
    """Get all threads for the current user with associated project data."""
    logger.info(f"Fetching threads with project data for user: {user_id} (page={page}, limit={limit})")
    client = await db.client
    try:
        offset = (page - 1) * limit
        
        # First, get threads for the user
        threads_result = await client.table('threads').select('*').eq('account_id', user_id).order('created_at', desc=True).execute()
        
        if not threads_result.data:
            logger.info(f"No threads found for user: {user_id}")
            return {
                "threads": [],
                "pagination": {
                    "page": page,
                    "limit": limit,
                    "total": 0,
                    "pages": 0
                }
            }
        
        total_count = len(threads_result.data)
        
        # Apply pagination to threads
        paginated_threads = threads_result.data[offset:offset + limit]
        
        # Extract unique project IDs from threads that have them
        project_ids = [
            thread['project_id'] for thread in paginated_threads 
            if thread.get('project_id')
        ]
        unique_project_ids = list(set(project_ids)) if project_ids else []
        
        # Fetch projects if we have project IDs
        projects_by_id = {}
        if unique_project_ids:
            projects_result = await client.table('projects').select('*').in_('project_id', unique_project_ids).execute()
            
            if projects_result.data:
                logger.info(f"[API] Raw projects from DB: {len(projects_result.data)}")
                # Create a lookup map of projects by ID
                projects_by_id = {
                    project['project_id']: project 
                    for project in projects_result.data
                }
        
        # Map threads with their associated projects
        mapped_threads = []
        for thread in paginated_threads:
            project_data = None
            if thread.get('project_id') and thread['project_id'] in projects_by_id:
                project = projects_by_id[thread['project_id']]
                project_data = {
                    "project_id": project['project_id'],
                    "name": project.get('name', ''),
                    "description": project.get('description', ''),
                    "account_id": project['account_id'],
                    "sandbox": project.get('sandbox', {}),
                    "is_public": project.get('is_public', False),
                    "created_at": project['created_at'],
                    "updated_at": project['updated_at']
                }
            
            mapped_thread = {
                "thread_id": thread['thread_id'],
                "account_id": thread['account_id'],
                "project_id": thread.get('project_id'),
                "metadata": thread.get('metadata', {}),
                "is_public": thread.get('is_public', False),
                "created_at": thread['created_at'],
                "updated_at": thread['updated_at'],
                "project": project_data
            }
            mapped_threads.append(mapped_thread)
        
        total_pages = (total_count + limit - 1) // limit if total_count else 0
        
        logger.info(f"[API] Mapped threads for frontend: {len(mapped_threads)} threads, {len(projects_by_id)} unique projects")
        
        return {
            "threads": mapped_threads,
            "pagination": {
                "page": page,
                "limit": limit,
                "total": total_count,
                "pages": total_pages
            }
        }
        
    except Exception as e:
        logger.error(f"Error fetching threads for user {user_id}: {str(e)}")
        raise HTTPException(status_code=500, detail=f"Failed to fetch threads: {str(e)}")


@router.get("/threads/{thread_id}")
async def get_thread(
    thread_id: str,
    user_id: str = Depends(get_current_user_id_from_jwt)
):
    """Get a specific thread by ID with complete related data."""
    logger.info(f"Fetching thread: {thread_id}")
    client = await db.client
    
    try:
        await verify_thread_access(client, thread_id, user_id)
        
        # Get the thread data
        thread_result = await client.table('threads').select('*').eq('thread_id', thread_id).execute()
        
        if not thread_result.data:
            raise HTTPException(status_code=404, detail="Thread not found")
        
        thread = thread_result.data[0]
        
        # Get associated project if thread has a project_id
        project_data = None
        if thread.get('project_id'):
            project_result = await client.table('projects').select('*').eq('project_id', thread['project_id']).execute()
            
            if project_result.data:
                project = project_result.data[0]
                logger.info(f"[API] Raw project from DB for thread {thread_id}")
                project_data = {
                    "project_id": project['project_id'],
                    "name": project.get('name', ''),
                    "description": project.get('description', ''),
                    "account_id": project['account_id'],
                    "sandbox": project.get('sandbox', {}),
                    "is_public": project.get('is_public', False),
                    "created_at": project['created_at'],
                    "updated_at": project['updated_at']
                }
        
        # Get message count for the thread
        message_count_result = await client.table('messages').select('message_id', count='exact').eq('thread_id', thread_id).execute()
        message_count = message_count_result.count if message_count_result.count is not None else 0
        
        # Get recent agent runs for the thread
        agent_runs_result = await client.table('agent_runs').select('*').eq('thread_id', thread_id).order('created_at', desc=True).execute()
        agent_runs_data = []
        if agent_runs_result.data:
            agent_runs_data = [{
                "id": run['id'],
                "status": run.get('status', ''),
                "started_at": run.get('started_at'),
                "completed_at": run.get('completed_at'),
                "error": run.get('error'),
                "agent_id": run.get('agent_id'),
                "agent_version_id": run.get('agent_version_id'),
                "created_at": run['created_at']
            } for run in agent_runs_result.data]
        
        # Map thread data for frontend (matching actual DB structure)
        mapped_thread = {
            "thread_id": thread['thread_id'],
            "account_id": thread['account_id'],
            "project_id": thread.get('project_id'),
            "metadata": thread.get('metadata', {}),
            "is_public": thread.get('is_public', False),
            "created_at": thread['created_at'],
            "updated_at": thread['updated_at'],
            "project": project_data,
            "message_count": message_count,
            "recent_agent_runs": agent_runs_data
        }
        
        logger.info(f"[API] Mapped thread for frontend: {thread_id} with {message_count} messages and {len(agent_runs_data)} recent runs")
        return mapped_thread
        
    except HTTPException:
        raise
    except Exception as e:
        logger.error(f"Error fetching thread {thread_id}: {str(e)}")
        raise HTTPException(status_code=500, detail=f"Failed to fetch thread: {str(e)}")


@router.post("/threads", response_model=CreateThreadResponse)
async def create_thread(
    name: Optional[str] = Form(None),
    user_id: str = Depends(get_current_user_id_from_jwt)
):
    """
    Create a new thread without starting an agent run.

    [WARNING] Keep in sync with initiate endpoint.
    """
    if not name:
        name = "New Project"
    logger.info(f"Creating new thread with name: {name}")
    client = await db.client
    account_id = user_id  # In Basejump, personal account_id is the same as user_id
    
    try:
        # 1. Create Project
        project_name = name or "New Project"
        project = await client.table('projects').insert({
            "project_id": str(uuid.uuid4()), 
            "account_id": account_id, 
            "name": project_name,
            "created_at": datetime.now(timezone.utc).isoformat()
        }).execute()
        project_id = project.data[0]['project_id']
        logger.info(f"Created new project: {project_id}")

        # 2. Create Sandbox
        sandbox_id = None
        try:
            sandbox_pass = str(uuid.uuid4())
            sandbox = await create_sandbox(sandbox_pass, project_id)
            sandbox_id = sandbox.id
            logger.info(f"Created new sandbox {sandbox_id} for project {project_id}")
            
            # Get preview links
            vnc_link = await sandbox.get_preview_link(6080)
            website_link = await sandbox.get_preview_link(8080)
            vnc_url = vnc_link.url if hasattr(vnc_link, 'url') else str(vnc_link).split("url='")[1].split("'")[0]
            website_url = website_link.url if hasattr(website_link, 'url') else str(website_link).split("url='")[1].split("'")[0]
            token = None
            if hasattr(vnc_link, 'token'):
                token = vnc_link.token
            elif "token='" in str(vnc_link):
                token = str(vnc_link).split("token='")[1].split("'")[0]
        except Exception as e:
            logger.error(f"Error creating sandbox: {str(e)}")
            await client.table('projects').delete().eq('project_id', project_id).execute()
            if sandbox_id:
                try: 
                    await delete_sandbox(sandbox_id)
                except Exception as e: 
                    pass
            raise Exception("Failed to create sandbox")

        # Update project with sandbox info
        update_result = await client.table('projects').update({
            'sandbox': {
                'id': sandbox_id, 
                'pass': sandbox_pass, 
                'vnc_preview': vnc_url,
                'sandbox_url': website_url, 
                'token': token
            }
        }).eq('project_id', project_id).execute()

        if not update_result.data:
            logger.error(f"Failed to update project {project_id} with new sandbox {sandbox_id}")
            if sandbox_id:
                try: 
                    await delete_sandbox(sandbox_id)
                except Exception as e: 
                    logger.error(f"Error deleting sandbox: {str(e)}")
            raise Exception("Database update failed")

        # 3. Create Thread
        thread_data = {
            "thread_id": str(uuid.uuid4()), 
            "project_id": project_id, 
            "account_id": account_id,
            "created_at": datetime.now(timezone.utc).isoformat()
        }

        structlog.contextvars.bind_contextvars(
            thread_id=thread_data["thread_id"],
            project_id=project_id,
            account_id=account_id,
        )
        
        thread = await client.table('threads').insert(thread_data).execute()
        thread_id = thread.data[0]['thread_id']
        logger.info(f"Created new thread: {thread_id}")

        logger.info(f"Successfully created thread {thread_id} with project {project_id}")
        return {"thread_id": thread_id, "project_id": project_id}

    except Exception as e:
        logger.error(f"Error creating thread: {str(e)}\n{traceback.format_exc()}")
        # TODO: Clean up created project/thread if creation fails mid-way
        raise HTTPException(status_code=500, detail=f"Failed to create thread: {str(e)}")


@router.get("/threads/{thread_id}/messages")
async def get_thread_messages(
    thread_id: str,
    user_id: str = Depends(get_current_user_id_from_jwt),
    order: str = Query("desc", description="Order by created_at: 'asc' or 'desc'")
):
    """Get all messages for a thread, fetching in batches of 1000 from the DB to avoid large queries."""
    logger.info(f"Fetching all messages for thread: {thread_id}, order={order}")
    client = await db.client
    await verify_thread_access(client, thread_id, user_id)
    try:
        batch_size = 1000
        offset = 0
        all_messages = []
        while True:
            query = client.table('messages').select('*').eq('thread_id', thread_id)
            query = query.order('created_at', desc=(order == "desc"))
            query = query.range(offset, offset + batch_size - 1)
            messages_result = await query.execute()
            batch = messages_result.data or []
            all_messages.extend(batch)
            logger.debug(f"Fetched batch of {len(batch)} messages (offset {offset})")
            if len(batch) < batch_size:
                break
            offset += batch_size
        return {"messages": all_messages}
    except Exception as e:
        logger.error(f"Error fetching messages for thread {thread_id}: {str(e)}")
        raise HTTPException(status_code=500, detail=f"Failed to fetch messages: {str(e)}")


@router.get("/agent-runs/{agent_run_id}")
async def get_agent_run(
    agent_run_id: str,
    user_id: str = Depends(get_current_user_id_from_jwt),
):
    """
    [DEPRECATED] Get an agent run by ID.

    This endpoint is deprecated and may be removed in future versions.
    """
    logger.warning(f"[DEPRECATED] Fetching agent run: {agent_run_id}")
    client = await db.client
    try:
        agent_run_result = await client.table('agent_runs').select('*').eq('agent_run_id', agent_run_id).eq('account_id', user_id).execute()
        if not agent_run_result.data:
            raise HTTPException(status_code=404, detail="Agent run not found")
        return agent_run_result.data[0]
    except Exception as e:
        logger.error(f"Error fetching agent run {agent_run_id}: {str(e)}")
        raise HTTPException(status_code=500, detail=f"Failed to fetch agent run: {str(e)}")  


@router.post("/threads/{thread_id}/messages/add")
async def add_message_to_thread(
    thread_id: str,
    message: str,
    user_id: str = Depends(get_current_user_id_from_jwt),
):
    """Add a message to a thread"""
    logger.info(f"Adding message to thread: {thread_id}")
    client = await db.client
    await verify_thread_access(client, thread_id, user_id)
    try:
        message_result = await client.table('messages').insert({
            'thread_id': thread_id,
            'type': 'user',
            'is_llm_message': True,
            'content': {
              "role": "user",
              "content": message
            }
        }).execute()
        return message_result.data[0]
    except Exception as e:
        logger.error(f"Error adding message to thread {thread_id}: {str(e)}")
        raise HTTPException(status_code=500, detail=f"Failed to add message: {str(e)}")


@router.post("/threads/{thread_id}/messages")
async def create_message(
    thread_id: str,
    message_data: MessageCreateRequest,
    user_id: str = Depends(get_current_user_id_from_jwt)
):
    """Create a new message in a thread."""
    logger.info(f"Creating message in thread: {thread_id}")
    client = await db.client
    
    try:
        await verify_thread_access(client, thread_id, user_id)
        
        message_payload = {
            "role": "user" if message_data.type == "user" else "assistant",
            "content": message_data.content
        }
        
        insert_data = {
            "message_id": str(uuid.uuid4()),
            "thread_id": thread_id,
            "type": message_data.type,
            "is_llm_message": message_data.is_llm_message,
            "content": message_payload,  # Store as JSONB object, not JSON string
            "created_at": datetime.now(timezone.utc).isoformat()
        }
        
        message_result = await client.table('messages').insert(insert_data).execute()
        
        if not message_result.data:
            raise HTTPException(status_code=500, detail="Failed to create message")
        
        logger.info(f"Created message: {message_result.data[0]['message_id']}")
        return message_result.data[0]
        
    except HTTPException:
        raise
    except Exception as e:
        logger.error(f"Error creating message in thread {thread_id}: {str(e)}")
        raise HTTPException(status_code=500, detail=f"Failed to create message: {str(e)}")


@router.delete("/threads/{thread_id}/messages/{message_id}")
async def delete_message(
    thread_id: str,
    message_id: str,
    user_id: str = Depends(get_current_user_id_from_jwt)
):
    """Delete a message from a thread."""
    logger.info(f"Deleting message from thread: {thread_id}")
    client = await db.client
    await verify_thread_access(client, thread_id, user_id)
    try:
        # Don't allow users to delete the "status" messages
        await client.table('messages').delete().eq('message_id', message_id).eq('is_llm_message', True).eq('thread_id', thread_id).execute()
        return {"message": "Message deleted successfully"}
    except Exception as e:
        logger.error(f"Error deleting message {message_id} from thread {thread_id}: {str(e)}")
        raise HTTPException(status_code=500, detail=f"Failed to delete message: {str(e)}")<|MERGE_RESOLUTION|>--- conflicted
+++ resolved
@@ -946,19 +946,14 @@
     is_agent_builder: Optional[bool] = Form(False),
     target_agent_id: Optional[str] = Form(None),
 ):
-<<<<<<< HEAD
-    """Initiate a new agent session with optional file attachments."""
+    """
+    Initiate a new agent session with optional file attachments.
+
+    [WARNING] Keep in sync with create thread endpoint.
+    """
     # Extract full user context including organization information
     user_context = await get_current_user_context_from_jwt(request)
     user_id = user_context.user_id
-    
-=======
-    """
-    Initiate a new agent session with optional file attachments.
-
-    [WARNING] Keep in sync with create thread endpoint.
-    """
->>>>>>> 6923403e
     global instance_id # Ensure instance_id is accessible
     if not instance_id:
         raise HTTPException(status_code=500, detail="Agent API not initialized with instance ID")
@@ -981,7 +976,10 @@
 
     logger.info(f"[\033[91mDEBUG\033[0m] Initiating new agent with prompt and {len(files)} files (Instance: {instance_id}), model: {model_name}, enable_thinking: {enable_thinking}")
     client = await db.client
-    account_id = user_id # In Basejump, personal account_id is the same as user_id
+    
+    # For Clerk integration, the user_id (format: user_xxxxx) is used directly as account_id
+    # This maintains compatibility with the existing system where Clerk user IDs are used
+    account_id = user_id
     
     # Load agent configuration with version support (same as start_agent endpoint)
     agent_config = None
@@ -1026,8 +1024,14 @@
             logger.info(f"Using custom agent: {agent_config['name']} ({agent_id}) - no version data")
     else:
         logger.info(f"[AGENT INITIATE] No agent_id provided, querying for default agent")
+        logger.info(f"[AGENT INITIATE] Using account_id: {account_id} (type: {type(account_id)})")
         # Try to get default agent for the account
-        default_agent_result = await client.table('agents').select('*').eq('account_id', account_id).eq('is_default', True).execute()
+        try:
+            default_agent_result = await client.table('agents').select('*').eq('account_id', account_id).eq('is_default', True).execute()
+        except Exception as e:
+            logger.error(f"[AGENT INITIATE] Error querying default agent: {e}")
+            logger.error(f"[AGENT INITIATE] account_id value: '{account_id}'")
+            raise
         logger.info(f"[AGENT INITIATE] Default agent query result: found {len(default_agent_result.data) if default_agent_result.data else 0} default agents")
         
         if default_agent_result.data:
@@ -2957,7 +2961,10 @@
         name = "New Project"
     logger.info(f"Creating new thread with name: {name}")
     client = await db.client
-    account_id = user_id  # In Basejump, personal account_id is the same as user_id
+    
+    # For Clerk integration, the user_id (format: user_xxxxx) is used directly as account_id
+    # This maintains compatibility with the existing system where Clerk user IDs are used
+    account_id = user_id
     
     try:
         # 1. Create Project
