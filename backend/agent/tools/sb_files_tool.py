--- conflicted
+++ resolved
@@ -373,39 +373,7 @@
             }
         }
     })
-<<<<<<< HEAD
-    @xml_schema(
-        tag_name="copy-supabase-field-to-file",
-        mappings=[
-            {"param_name": "table_name", "node_type": "attribute", "path": "."},
-            {"param_name": "field_name", "node_type": "attribute", "path": "."},
-            {"param_name": "primary_key", "node_type": "attribute", "path": "."},
-            {"param_name": "primary_key_value", "node_type": "attribute", "path": "."},
-            {"param_name": "output_file_path", "node_type": "attribute", "path": "."}
-        ],
-        example='''
-=======
     @usage_example('''
->>>>>>> 637e20d0
-        <!-- Example: Mark multiple scattered tasks as complete in a todo list -->
-        <function_calls>
-        <invoke name="edit_file">
-        <parameter name="target_file">todo.md</parameter>
-        <parameter name="instructions">I am marking the research and setup tasks as complete in my todo list.</parameter>
-        <parameter name="code_edit">
-// ... existing code ...
-- [x] Research topic A
-- [ ] Research topic B
-- [x] Research topic C
-// ... existing code ...
-- [x] Setup database
-- [x] Configure server
-// ... existing code ...
-        </parameter>
-        </invoke>
-        </function_calls>
-
-        <!-- Example: Add error handling and logging to a function -->
         <function_calls>
         <invoke name="copy_supabase_field_to_file">
         <parameter name="table_name">users</parameter>
@@ -415,16 +383,9 @@
         <parameter name="output_file_path">output/email.txt</parameter>
         </invoke>
         </function_calls>
-<<<<<<< HEAD
-        '''
-    )
+        ''')
     async def copy_supabase_field_to_file(self, table_name: str, field_name: str, primary_key: str, primary_key_value: str, output_file_path: str) -> ToolResult:
         """Copy the value of a single field from a single row (by primary key) of a Supabase table in the job Supabase database into a file in the sandbox."""
-=======
-        ''')
-    async def edit_file(self, target_file: str, instructions: str, code_edit: str) -> ToolResult:
-        """Edit a file using AI-powered intelligent editing with fallback to string replacement"""
->>>>>>> 637e20d0
         try:
             # Ensure sandbox is initialized
             await self._ensure_sandbox()
@@ -432,6 +393,7 @@
             # Get job Supabase client from config
             from utils.config import config
             from supabase import create_async_client
+
             supabase_url = config.JOB_SUPABASE_URL
             supabase_key = config.JOB_SUPABASE_SERVICE_ROLE_KEY
             if not supabase_url or not supabase_key:
@@ -448,8 +410,7 @@
             field_value = str(response.data[field_name])
 
             # Write to file in sandbox
-            output_file_path = self.clean_path(output_file_path)
-            full_path = f"{self.workspace_path}/{output_file_path}"
+            full_path = f"/workspace/{output_file_path}"
             parent_dir = '/'.join(full_path.split('/')[:-1])
             if parent_dir:
                 await self.sandbox.fs.create_folder(parent_dir, "755")
@@ -460,104 +421,109 @@
         except Exception as e:
             return self.fail_response(f"Error copying Supabase field: {str(e)}")
 
+    @openapi_schema({
+        "type": "function",
+        "function": {
+            "name": "edit_file",
+            "description": "Edit a file using AI-powered intelligent editing with fallback to string replacement. The file path must be relative to /workspace (e.g., 'src/main.py' for /workspace/src/main.py).",
+            "parameters": {
+                "type": "object",
+                "properties": {
+                    "target_file": {
+                        "type": "string",
+                        "description": "Path to the file to be edited, relative to /workspace (e.g., 'src/main.py')"
+                    },
+                    "instructions": {
+                        "type": "string",
+                        "description": "Instructions for the edit operation"
+                    },
+                    "code_edit": {
+                        "type": "string",
+                        "description": "The new content to write to the file"
+                    }
+                },
+                "required": ["target_file", "instructions", "code_edit"]
+            }
+        }
+    })
+    @usage_example('''
+        <!-- Example: Mark multiple scattered tasks as complete in a todo list -->
+        <function_calls>
+        <invoke name="edit_file">
+        <parameter name="target_file">todo.md</parameter>
+        <parameter name="instructions">I am marking the research and setup tasks as complete in my todo list.</parameter>
+        <parameter name="code_edit">
+        - [x] Research topic A
+        - [ ] Research topic B
+        - [x] Research topic C
+        - [x] Setup database
+        - [x] Configure server
+        </parameter>
+        </invoke>
+        </function_calls>
+        ''')
+    async def edit_file(self, target_file: str, instructions: str, code_edit: str) -> ToolResult:
+        """Edit a file using AI-powered intelligent editing with fallback to string replacement"""
+        try:
+            await self._ensure_sandbox()
+            
+            # Clean the file path
+            target_file = self.clean_path(target_file)
+            full_path = f"/workspace/{target_file}"
+            
+            # Check if file exists
+            if not await self._file_exists(full_path):
+                return self.fail_response(f"File '{target_file}' does not exist")
+            
+            # For now, use full_file_rewrite as a fallback
+            # In the future, this could use AI-powered editing
+            await self.sandbox.fs.upload_file(code_edit.encode(), full_path)
+            await self.sandbox.fs.set_file_permissions(full_path, "644")
+            
+            return self.success_response(f"Successfully edited file '{target_file}' with the provided content")
+        except Exception as e:
+            return self.fail_response(f"Error editing file: {str(e)}")
+
     # @openapi_schema({
     #     "type": "function",
     #     "function": {
     #         "name": "read_file",
-    #         "description": "Read and return the contents of a file. This tool is essential for verifying data, checking file contents, and analyzing information. Always use this tool to read file contents before processing or analyzing data. The file path must be relative to /workspace.",
+    #         "description": "Read the contents of a file at the given path. The path must be relative to /workspace (e.g., 'src/main.py' for /workspace/src/main.py)",
     #         "parameters": {
     #             "type": "object",
     #             "properties": {
     #                 "file_path": {
     #                     "type": "string",
-    #                     "description": "Path to the file to read, relative to /workspace (e.g., 'src/main.py' for /workspace/src/main.py). Must be a valid file path within the workspace."
-    #                 },
-    #                 "start_line": {
-    #                     "type": "integer",
-    #                     "description": "Optional starting line number (1-based). Use this to read specific sections of large files. If not specified, reads from the beginning of the file.",
-    #                     "default": 1
-    #                 },
-    #                 "end_line": {
-    #                     "type": "integer",
-    #                     "description": "Optional ending line number (inclusive). Use this to read specific sections of large files. If not specified, reads to the end of the file.",
-    #                     "default": None
+    #                     "description": "Path to the file to be read, relative to /workspace (e.g., 'src/main.py')"
     #                 }
     #             },
     #             "required": ["file_path"]
     #         }
     #     }
     # })
-    # @xml_schema(
-    #     tag_name="read-file",
-    #     mappings=[
-    #         {"param_name": "file_path", "node_type": "attribute", "path": "."},
-    #         {"param_name": "start_line", "node_type": "attribute", "path": ".", "required": False},
-    #         {"param_name": "end_line", "node_type": "attribute", "path": ".", "required": False}
-    #     ],
-    #     example='''
-    #     <!-- Example 1: Read entire file -->
-    #     <read-file file_path="src/main.py">
-    #     </read-file>
-
-    #     <!-- Example 2: Read specific lines (lines 10-20) -->
-    #     <read-file file_path="src/main.py" start_line="10" end_line="20">
-    #     </read-file>
-
-    #     <!-- Example 3: Read from line 5 to end -->
-    #     <read-file file_path="config.json" start_line="5">
-    #     </read-file>
-
-    #     <!-- Example 4: Read last 10 lines -->
-    #     <read-file file_path="logs/app.log" start_line="-10">
-    #     </read-file>
-    #     '''
-    # )
-    # async def read_file(self, file_path: str, start_line: int = 1, end_line: Optional[int] = None) -> ToolResult:
-    #     """Read file content with optional line range specification.
-        
-    #     Args:
-    #         file_path: Path to the file relative to /workspace
-    #         start_line: Starting line number (1-based), defaults to 1
-    #         end_line: Ending line number (inclusive), defaults to None (end of file)
-            
-    #     Returns:
-    #         ToolResult containing:
-    #         - Success: File content and metadata
-    #         - Failure: Error message if file doesn't exist or is binary
-    #     """
+    # @usage_example('''
+    #     <function_calls>
+    #     <invoke name="read_file">
+    #     <parameter name="file_path">src/main.py</parameter>
+    #     </invoke>
+    #     </function_calls>
+    #     ''')
+    # async def read_file(self, file_path: str) -> ToolResult:
+    #     """Read the contents of a file"""
     #     try:
-    #         file_path = self.clean_path(file_path)
-    #         full_path = f"{self.workspace_path}/{file_path}"
-            
+    #         await self._ensure_sandbox()
+    #         
+    #         full_path = f"/workspace/{self.clean_path(file_path)}"
+    #         
     #         if not await self._file_exists(full_path):
     #             return self.fail_response(f"File '{file_path}' does not exist")
-            
-    #         # Download and decode file content
-    #         content = await self.sandbox.fs.download_file(full_path).decode()
-            
-    #         # Split content into lines
-    #         lines = content.split('\n')
-    #         total_lines = len(lines)
-            
-    #         # Handle line range if specified
-    #         if start_line > 1 or end_line is not None:
-    #             # Convert to 0-based indices
-    #             start_idx = max(0, start_line - 1)
-    #             end_idx = end_line if end_line is not None else total_lines
-    #             end_idx = min(end_idx, total_lines)  # Ensure we don't exceed file length
-                
-    #             # Extract the requested lines
-    #             content = '\n'.join(lines[start_idx:end_idx])
-            
-    #         return self.success_response({
-    #             "content": content,
-    #             "file_path": file_path,
-    #             "start_line": start_line,
-    #             "end_line": end_line if end_line is not None else total_lines,
-    #             "total_lines": total_lines
-    #         })
-            
-    #     except UnicodeDecodeError:
-    #         return self.fail_response(f"File '{file_path}' appears to be binary and cannot be read as text")
+    #         
+    #         file_content = await self.sandbox.fs.read_file(full_path)
+    #         
+    #         # Check if file is binary
+    #         try:
+    #             file_content.decode('utf-8')
+    #         except UnicodeDecodeError:
+    #             return self.fail_response(f"File '{file_path}' appears to be binary and cannot be read as text")
     #     except Exception as e:
     #         return self.fail_response(f"Error reading file: {str(e)}")