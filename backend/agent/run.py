import os
import json
import asyncio
from typing import Optional, Dict, List, Any, AsyncGenerator
from dataclasses import dataclass

from agent.tools.message_tool import MessageTool
from agent.tools.sb_deploy_tool import SandboxDeployTool
from agent.tools.sb_expose_tool import SandboxExposeTool
from agent.tools.web_search_tool import SandboxWebSearchTool
from dotenv import load_dotenv
from utils.config import config
from flags.flags import is_enabled
from agent.agent_builder_prompt import get_agent_builder_prompt
from agentpress.thread_manager import ThreadManager
from agentpress.response_processor import ProcessorConfig
from agent.tools.sb_shell_tool import SandboxShellTool
from agent.tools.sb_files_tool import SandboxFilesTool
from agent.tools.sb_browser_tool import SandboxBrowserTool
from agent.tools.data_providers_tool import DataProvidersTool
from agent.tools.expand_msg_tool import ExpandMessageTool
from agent.prompt import get_system_prompt
from agent.custom_prompt import render_prompt_template
from utils.logger import logger
from utils.auth_utils import get_account_id_from_thread
from services.billing import check_billing_status
from agent.tools.sb_vision_tool import SandboxVisionTool
from agent.tools.sb_image_edit_tool import SandboxImageEditTool
from services.langfuse import langfuse
from langfuse.client import StatefulTraceClient
from agent.gemini_prompt import get_gemini_system_prompt
from agent.tools.mcp_tool_wrapper import MCPToolWrapper
from agent.tools.task_list_tool import TaskListTool
from agentpress.tool import SchemaType
from agent.tools.finviz_tool import SandboxFinvizTool
from agent.tools.campaign_management_tool import CampaignManagementTool
from agent.tools.wait_tool import WaitTool
from agent.tools.official_market_news_tool import SandboxOfficialMarketNewsTool
from agent.tools.pdf_convert_tool import SandboxPDFConvertTool
from agent.tools.template_fetch_tool import TemplateFetchTool

load_dotenv()


@dataclass
class AgentConfig:
    thread_id: str
    project_id: str
    stream: bool
    native_max_auto_continues: int = 25
    max_iterations: int = 100
    model_name: str = "anthropic/claude-sonnet-4-20250514"
    enable_thinking: Optional[bool] = False
    reasoning_effort: Optional[str] = 'low'
    enable_context_manager: bool = True
    agent_config: Optional[dict] = None
    trace: Optional[StatefulTraceClient] = None
    is_agent_builder: Optional[bool] = False
    target_agent_id: Optional[str] = None
    user_context: Optional[dict] = None


class ToolManager:
    def __init__(self, thread_manager: ThreadManager, project_id: str, thread_id: str):
        self.thread_manager = thread_manager
        self.project_id = project_id
        self.thread_id = thread_id
    
    def register_all_tools(self):
        self.thread_manager.add_tool(ExpandMessageTool, thread_id=self.thread_id, thread_manager=self.thread_manager)
        self.thread_manager.add_tool(MessageTool)
        
        self.thread_manager.add_tool(SandboxShellTool, project_id=self.project_id, thread_manager=self.thread_manager)
        self.thread_manager.add_tool(SandboxFilesTool, project_id=self.project_id, thread_manager=self.thread_manager)
        self.thread_manager.add_tool(SandboxBrowserTool, project_id=self.project_id, thread_id=self.thread_id, thread_manager=self.thread_manager)
        self.thread_manager.add_tool(SandboxDeployTool, project_id=self.project_id, thread_manager=self.thread_manager)
        self.thread_manager.add_tool(SandboxExposeTool, project_id=self.project_id, thread_manager=self.thread_manager)
        self.thread_manager.add_tool(SandboxWebSearchTool, project_id=self.project_id, thread_manager=self.thread_manager)
        self.thread_manager.add_tool(SandboxVisionTool, project_id=self.project_id, thread_id=self.thread_id, thread_manager=self.thread_manager)
        self.thread_manager.add_tool(SandboxPDFConvertTool, project_id=self.project_id, thread_id=self.thread_id, thread_manager=self.thread_manager)
        self.thread_manager.add_tool(SandboxImageEditTool, project_id=self.project_id, thread_id=self.thread_id, thread_manager=self.thread_manager)
<<<<<<< HEAD
        self.thread_manager.add_tool(SandboxFinvizTool, project_id=self.project_id, thread_manager=self.thread_manager)
        self.thread_manager.add_tool(SandboxOfficialMarketNewsTool, project_id=self.project_id, thread_manager=self.thread_manager)
=======
        self.thread_manager.add_tool(TaskListTool, project_id=self.project_id, thread_manager=self.thread_manager, thread_id=self.thread_id)
>>>>>>> 6923403e
        if config.RAPID_API_KEY:
            self.thread_manager.add_tool(DataProvidersTool)
        self.thread_manager.add_tool(CampaignManagementTool)
        self.thread_manager.add_tool(WaitTool)
        self.thread_manager.add_tool(TemplateFetchTool)
    
    def register_agent_builder_tools(self, agent_id: str):
        from agent.tools.agent_builder_tools.agent_config_tool import AgentConfigTool
        from agent.tools.agent_builder_tools.mcp_search_tool import MCPSearchTool
        from agent.tools.agent_builder_tools.credential_profile_tool import CredentialProfileTool
        from agent.tools.agent_builder_tools.workflow_tool import WorkflowTool
        from agent.tools.agent_builder_tools.trigger_tool import TriggerTool
        from services.supabase import DBConnection
        
        db = DBConnection()
        self.thread_manager.add_tool(AgentConfigTool, thread_manager=self.thread_manager, db_connection=db, agent_id=agent_id)
        self.thread_manager.add_tool(MCPSearchTool, thread_manager=self.thread_manager, db_connection=db, agent_id=agent_id)
        self.thread_manager.add_tool(CredentialProfileTool, thread_manager=self.thread_manager, db_connection=db, agent_id=agent_id)
        self.thread_manager.add_tool(WorkflowTool, thread_manager=self.thread_manager, db_connection=db, agent_id=agent_id)
        self.thread_manager.add_tool(TriggerTool, thread_manager=self.thread_manager, db_connection=db, agent_id=agent_id)
    
    def register_custom_tools(self, enabled_tools: Dict[str, Any]):
        self.thread_manager.add_tool(ExpandMessageTool, thread_id=self.thread_id, thread_manager=self.thread_manager)
        self.thread_manager.add_tool(MessageTool)
        self.thread_manager.add_tool(TaskListTool, project_id=self.project_id, thread_manager=self.thread_manager, thread_id=self.thread_id)

        def safe_tool_check(tool_name: str) -> bool:
            try:
                if not isinstance(enabled_tools, dict):
                    logger.error(f"enabled_tools is {type(enabled_tools)} at tool check for {tool_name}")
                    return True  # Default to enabled if config is invalid
                tool_config = enabled_tools.get(tool_name, {})
                if not isinstance(tool_config, dict):
                    return bool(tool_config) if isinstance(tool_config, bool) else True  # Default to enabled
                return tool_config.get('enabled', True)  # Default to enabled for backward compatibility
            except Exception as e:
                logger.error(f"Exception in tool check for {tool_name}: {e}")
                return True  # Default to enabled on error
        
        if safe_tool_check('sb_shell_tool'):
            self.thread_manager.add_tool(SandboxShellTool, project_id=self.project_id, thread_manager=self.thread_manager)
        if safe_tool_check('sb_files_tool'):
            self.thread_manager.add_tool(SandboxFilesTool, project_id=self.project_id, thread_manager=self.thread_manager)
        if safe_tool_check('sb_browser_tool'):
            self.thread_manager.add_tool(SandboxBrowserTool, project_id=self.project_id, thread_id=self.thread_id, thread_manager=self.thread_manager)
        if safe_tool_check('sb_deploy_tool'):
            self.thread_manager.add_tool(SandboxDeployTool, project_id=self.project_id, thread_manager=self.thread_manager)
        if safe_tool_check('sb_expose_tool'):
            self.thread_manager.add_tool(SandboxExposeTool, project_id=self.project_id, thread_manager=self.thread_manager)
        if safe_tool_check('web_search_tool'):
            self.thread_manager.add_tool(SandboxWebSearchTool, project_id=self.project_id, thread_manager=self.thread_manager)
        if safe_tool_check('sb_vision_tool'):
            self.thread_manager.add_tool(SandboxVisionTool, project_id=self.project_id, thread_id=self.thread_id, thread_manager=self.thread_manager)
        if config.RAPID_API_KEY and safe_tool_check('data_providers_tool'):
            self.thread_manager.add_tool(DataProvidersTool)
        if safe_tool_check('finviz_tool'):
            self.thread_manager.add_tool(SandboxFinvizTool, project_id=self.project_id, thread_manager=self.thread_manager)
        if safe_tool_check('official_market_news_tool'):
            self.thread_manager.add_tool(SandboxOfficialMarketNewsTool, project_id=self.project_id, thread_manager=self.thread_manager)
        if safe_tool_check('pdf_convert_tool'):
            self.thread_manager.add_tool(SandboxPDFConvertTool, project_id=self.project_id, thread_id=self.thread_id, thread_manager=self.thread_manager)
        if safe_tool_check('template_fetch_tool'):
            self.thread_manager.add_tool(TemplateFetchTool)


class MCPManager:
    def __init__(self, thread_manager: ThreadManager, account_id: str):
        self.thread_manager = thread_manager
        self.account_id = account_id
    
    async def register_mcp_tools(self, agent_config: dict) -> Optional[MCPToolWrapper]:
        all_mcps = []
        
        if agent_config.get('configured_mcps'):
            all_mcps.extend(agent_config['configured_mcps'])
        
        if agent_config.get('custom_mcps'):
            for custom_mcp in agent_config['custom_mcps']:
                custom_type = custom_mcp.get('customType', custom_mcp.get('type', 'sse'))
                
                if custom_type == 'pipedream':
                    if 'config' not in custom_mcp:
                        custom_mcp['config'] = {}
                    
                    if not custom_mcp['config'].get('external_user_id'):
                        profile_id = custom_mcp['config'].get('profile_id')
                        if profile_id:
                            try:
                                from pipedream import profile_service
                                from uuid import UUID
                                
                                profile = await profile_service.get_profile(UUID(self.account_id), UUID(profile_id))
                                if profile:
                                    custom_mcp['config']['external_user_id'] = profile.external_user_id
                            except Exception as e:
                                logger.error(f"Error retrieving external_user_id from profile {profile_id}: {e}")
                    
                    if 'headers' in custom_mcp['config'] and 'x-pd-app-slug' in custom_mcp['config']['headers']:
                        custom_mcp['config']['app_slug'] = custom_mcp['config']['headers']['x-pd-app-slug']
                
                mcp_config = {
                    'name': custom_mcp['name'],
                    'qualifiedName': f"custom_{custom_type}_{custom_mcp['name'].replace(' ', '_').lower()}",
                    'config': custom_mcp['config'],
                    'enabledTools': custom_mcp.get('enabledTools', []),
                    'instructions': custom_mcp.get('instructions', ''),
                    'isCustom': True,
                    'customType': custom_type
                }
                all_mcps.append(mcp_config)
        
        if not all_mcps:
            return None
        
        mcp_wrapper_instance = MCPToolWrapper(mcp_configs=all_mcps)
        try:
            await mcp_wrapper_instance.initialize_and_register_tools()
            
            updated_schemas = mcp_wrapper_instance.get_schemas()
            for method_name, schema_list in updated_schemas.items():
                for schema in schema_list:
                    self.thread_manager.tool_registry.tools[method_name] = {
                        "instance": mcp_wrapper_instance,
                        "schema": schema
                    }
            
            return mcp_wrapper_instance
        except Exception as e:
            logger.error(f"Failed to initialize MCP tools: {e}")
            return None


class PromptManager:
    @staticmethod
    async def build_system_prompt(model_name: str, agent_config: Optional[dict], 
                                  is_agent_builder: bool, thread_id: str, 
                                  mcp_wrapper_instance: Optional[MCPToolWrapper],
                                  user_context: Optional[dict] = None) -> dict:
        
        if "gemini" in model_name.lower() or "gemini-2.5-flash" in model_name.lower():
            default_system_content = get_gemini_system_prompt()
        else:
            default_system_content = get_system_prompt()
        
        if "anthropic" not in model_name.lower():
            sample_response_path = os.path.join(os.path.dirname(__file__), 'sample_responses/1.txt')
            with open(sample_response_path, 'r') as file:
                sample_response = file.read()
            default_system_content = default_system_content + "\n\n <sample_assistant_response>" + sample_response + "</sample_assistant_response>"
        
        if is_agent_builder:
            system_content = get_agent_builder_prompt()
        elif agent_config and agent_config.get('system_prompt'):
            system_content = render_prompt_template(agent_config['system_prompt'].strip())
        else:
            system_content = default_system_content
        
        if await is_enabled("knowledge_base"):
            try:
                from services.supabase import DBConnection
                kb_db = DBConnection()
                kb_client = await kb_db.client
                
                current_agent_id = agent_config.get('agent_id') if agent_config else None
                
                kb_result = await kb_client.rpc('get_combined_knowledge_base_context', {
                    'p_thread_id': thread_id,
                    'p_agent_id': current_agent_id,
                    'p_max_tokens': 4000
                }).execute()
                
                if kb_result.data and kb_result.data.strip():
                    system_content += "\n\n" + kb_result.data
                        
            except Exception as e:
                logger.error(f"Error retrieving knowledge base context for thread {thread_id}: {e}")

        if agent_config and (agent_config.get('configured_mcps') or agent_config.get('custom_mcps')) and mcp_wrapper_instance and mcp_wrapper_instance._initialized:
            mcp_info = "\n\n--- MCP Tools Available ---\n"
            mcp_info += "You have access to external MCP (Model Context Protocol) server tools.\n"
            mcp_info += "MCP tools can be called directly using their native function names in the standard function calling format:\n"
            mcp_info += '<function_calls>\n'
            mcp_info += '<invoke name="{tool_name}">\n'
            mcp_info += '<parameter name="param1">value1</parameter>\n'
            mcp_info += '<parameter name="param2">value2</parameter>\n'
            mcp_info += '</invoke>\n'
            mcp_info += '</function_calls>\n\n'
            
            mcp_info += "Available MCP tools:\n"
            try:
                registered_schemas = mcp_wrapper_instance.get_schemas()
                for method_name, schema_list in registered_schemas.items():
                    for schema in schema_list:
                        if schema.schema_type == SchemaType.OPENAPI:
                            func_info = schema.schema.get('function', {})
                            description = func_info.get('description', 'No description available')
                            mcp_info += f"- **{method_name}**: {description}\n"
                            
                            params = func_info.get('parameters', {})
                            props = params.get('properties', {})
                            if props:
                                mcp_info += f"  Parameters: {', '.join(props.keys())}\n"
                                
            except Exception as e:
                logger.error(f"Error listing MCP tools: {e}")
                mcp_info += "- Error loading MCP tool list\n"
            
            mcp_info += "\n🚨 CRITICAL MCP TOOL RESULT INSTRUCTIONS 🚨\n"
            mcp_info += "When you use ANY MCP (Model Context Protocol) tools:\n"
            mcp_info += "1. ALWAYS read and use the EXACT results returned by the MCP tool\n"
            mcp_info += "2. For search tools: ONLY cite URLs, sources, and information from the actual search results\n"
            mcp_info += "3. For any tool: Base your response entirely on the tool's output - do NOT add external information\n"
            mcp_info += "4. DO NOT fabricate, invent, hallucinate, or make up any sources, URLs, or data\n"
            mcp_info += "5. If you need more information, call the MCP tool again with different parameters\n"
            mcp_info += "6. When writing reports/summaries: Reference ONLY the data from MCP tool results\n"
            mcp_info += "7. If the MCP tool doesn't return enough information, explicitly state this limitation\n"
            mcp_info += "8. Always double-check that every fact, URL, and reference comes from the MCP tool output\n"
            mcp_info += "\nIMPORTANT: MCP tool results are your PRIMARY and ONLY source of truth for external data!\n"
            mcp_info += "NEVER supplement MCP results with your training data or make assumptions beyond what the tools provide.\n"
            
            system_content += mcp_info
        
        # Add user context if provided
        if user_context:
            user_info = "\n\n--- User Context ---\n"
            user_info += f"User ID: {user_context.get('user_id', 'Unknown')}\n"
            user_info += f"Organization: {user_context.get('organization_name', 'Unknown')}\n"
            user_info += f"Organization ID: {user_context.get('organization_id', 'Unknown')}\n"
            system_content += user_info

        return {"role": "system", "content": system_content}


class MessageManager:
    def __init__(self, client, thread_id: str, model_name: str, trace: Optional[StatefulTraceClient]):
        self.client = client
        self.thread_id = thread_id
        self.model_name = model_name
        self.trace = trace
    
    async def build_temporary_message(self) -> Optional[dict]:
        temp_message_content_list = []

        latest_browser_state_msg = await self.client.table('messages').select('*').eq('thread_id', self.thread_id).eq('type', 'browser_state').order('created_at', desc=True).limit(1).execute()
        if latest_browser_state_msg.data and len(latest_browser_state_msg.data) > 0:
            try:
                browser_content = latest_browser_state_msg.data[0]["content"]
                if isinstance(browser_content, str):
                    browser_content = json.loads(browser_content)
                screenshot_base64 = browser_content.get("screenshot_base64")
                screenshot_url = browser_content.get("image_url")
                
                browser_state_text = browser_content.copy()
                browser_state_text.pop('screenshot_base64', None)
                browser_state_text.pop('image_url', None)

                if browser_state_text:
                    temp_message_content_list.append({
                        "type": "text",
                        "text": f"The following is the current state of the browser:\n{json.dumps(browser_state_text, indent=2)}"
                    })
                
                if 'gemini' in self.model_name.lower() or 'anthropic' in self.model_name.lower() or 'openai' in self.model_name.lower():
                    if screenshot_url:
                        temp_message_content_list.append({
                            "type": "image_url",
                            "image_url": {
                                "url": screenshot_url,
                                "format": "image/jpeg"
                            }
                        })
                    elif screenshot_base64:
                        temp_message_content_list.append({
                            "type": "image_url",
                            "image_url": {
                                "url": f"data:image/jpeg;base64,{screenshot_base64}",
                            }
                        })

            except Exception as e:
                logger.error(f"Error parsing browser state: {e}")

        latest_image_context_msg = await self.client.table('messages').select('*').eq('thread_id', self.thread_id).eq('type', 'image_context').order('created_at', desc=True).limit(1).execute()
        if latest_image_context_msg.data and len(latest_image_context_msg.data) > 0:
            try:
                image_context_content = latest_image_context_msg.data[0]["content"] if isinstance(latest_image_context_msg.data[0]["content"], dict) else json.loads(latest_image_context_msg.data[0]["content"])
                base64_image = image_context_content.get("base64")
                mime_type = image_context_content.get("mime_type")
                file_path = image_context_content.get("file_path", "unknown file")

                if base64_image and mime_type:
                    temp_message_content_list.append({
                        "type": "text",
                        "text": f"Here is the image you requested to see: '{file_path}'"
                    })
                    temp_message_content_list.append({
                        "type": "image_url",
                        "image_url": {
                            "url": f"data:{mime_type};base64,{base64_image}",
                        }
                    })

                await self.client.table('messages').delete().eq('message_id', latest_image_context_msg.data[0]["message_id"]).execute()
            except Exception as e:
                logger.error(f"Error parsing image context: {e}")

        if temp_message_content_list:
            return {"role": "user", "content": temp_message_content_list}
        return None


class AgentRunner:
    def __init__(self, config: AgentConfig):
        self.config = config
    
    async def setup(self):
        if not self.config.trace:
            self.config.trace = langfuse.trace(name="run_agent", session_id=self.config.thread_id, metadata={"project_id": self.config.project_id})
        
        self.thread_manager = ThreadManager(
            trace=self.config.trace, 
            is_agent_builder=self.config.is_agent_builder or False, 
            target_agent_id=self.config.target_agent_id, 
            agent_config=self.config.agent_config
        )
        
        self.client = await self.thread_manager.db.client
        self.account_id = await get_account_id_from_thread(self.client, self.config.thread_id)
        if not self.account_id:
            raise ValueError("Could not determine account ID for thread")

        project = await self.client.table('projects').select('*').eq('project_id', self.config.project_id).execute()
        if not project.data or len(project.data) == 0:
            raise ValueError(f"Project {self.config.project_id} not found")

        project_data = project.data[0]
        sandbox_info = project_data.get('sandbox', {})
        if not sandbox_info.get('id'):
            raise ValueError(f"No sandbox found for project {self.config.project_id}")
    
    async def setup_tools(self):
        tool_manager = ToolManager(self.thread_manager, self.config.project_id, self.config.thread_id)
        
        if self.config.agent_config and self.config.agent_config.get('is_suna_default', False):
            suna_agent_id = self.config.agent_config['agent_id']
            tool_manager.register_agent_builder_tools(suna_agent_id)
        
        if self.config.is_agent_builder:
            tool_manager.register_agent_builder_tools(self.config.target_agent_id)

        enabled_tools = None
        if self.config.agent_config and 'agentpress_tools' in self.config.agent_config:
            raw_tools = self.config.agent_config['agentpress_tools']
            
            if isinstance(raw_tools, dict):
                if self.config.agent_config.get('is_suna_default', False) and not raw_tools:
                    enabled_tools = None
                else:
                    enabled_tools = raw_tools
            else:
                enabled_tools = None

        if enabled_tools is None:
            tool_manager.register_all_tools()
        else:
            if not isinstance(enabled_tools, dict):
                enabled_tools = {}
            tool_manager.register_custom_tools(enabled_tools)
    
    async def setup_mcp_tools(self) -> Optional[MCPToolWrapper]:
        if not self.config.agent_config:
            return None
        
        mcp_manager = MCPManager(self.thread_manager, self.account_id)
        return await mcp_manager.register_mcp_tools(self.config.agent_config)
    
    def get_max_tokens(self) -> Optional[int]:
        if "sonnet" in self.config.model_name.lower():
            return 8192
        elif "gpt-4" in self.config.model_name.lower():
            return 4096
        elif "gemini-2.5-pro" in self.config.model_name.lower():
            return 64000
        elif "kimi-k2" in self.config.model_name.lower():
            return 8192
        return None
    
    async def run(self) -> AsyncGenerator[Dict[str, Any], None]:
        await self.setup()
        await self.setup_tools()
        mcp_wrapper_instance = await self.setup_mcp_tools()
        
        system_message = await PromptManager.build_system_prompt(
            self.config.model_name, self.config.agent_config, 
            self.config.is_agent_builder, self.config.thread_id, 
            mcp_wrapper_instance, self.config.user_context
        )

        iteration_count = 0
        continue_execution = True

        latest_user_message = await self.client.table('messages').select('*').eq('thread_id', self.config.thread_id).eq('type', 'user').order('created_at', desc=True).limit(1).execute()
        if latest_user_message.data and len(latest_user_message.data) > 0:
            data = latest_user_message.data[0]['content']
            if isinstance(data, str):
                data = json.loads(data)
            if self.config.trace:
                self.config.trace.update(input=data['content'])

        message_manager = MessageManager(self.client, self.config.thread_id, self.config.model_name, self.config.trace)

        while continue_execution and iteration_count < self.config.max_iterations:
            iteration_count += 1

            can_run, message, subscription = await check_billing_status(self.client, self.account_id)
            if not can_run:
                error_msg = f"Billing limit reached: {message}"
                yield {
                    "type": "status",
                    "status": "stopped",
                    "message": error_msg
                }
                break

            latest_message = await self.client.table('messages').select('*').eq('thread_id', self.config.thread_id).in_('type', ['assistant', 'tool', 'user']).order('created_at', desc=True).limit(1).execute()
            if latest_message.data and len(latest_message.data) > 0:
                message_type = latest_message.data[0].get('type')
                if message_type == 'assistant':
                    continue_execution = False
                    break

            temporary_message = await message_manager.build_temporary_message()
            max_tokens = self.get_max_tokens()
            
            generation = self.config.trace.generation(name="thread_manager.run_thread") if self.config.trace else None
            try:
                response = await self.thread_manager.run_thread(
                    thread_id=self.config.thread_id,
                    system_prompt=system_message,
                    stream=self.config.stream,
                    llm_model=self.config.model_name,
                    llm_temperature=0,
                    llm_max_tokens=max_tokens,
                    tool_choice="auto",
                    max_xml_tool_calls=1,
                    temporary_message=temporary_message,
                    processor_config=ProcessorConfig(
                        xml_tool_calling=True,
                        native_tool_calling=False,
                        execute_tools=True,
                        execute_on_stream=True,
                        tool_execution_strategy="parallel",
                        xml_adding_strategy="user_message"
                    ),
                    native_max_auto_continues=self.config.native_max_auto_continues,
                    include_xml_examples=True,
                    enable_thinking=self.config.enable_thinking,
                    reasoning_effort=self.config.reasoning_effort,
                    enable_context_manager=self.config.enable_context_manager,
                    generation=generation
                )

                if isinstance(response, dict) and "status" in response and response["status"] == "error":
                    yield response
                    break

                last_tool_call = None
                agent_should_terminate = False
                error_detected = False
                full_response = ""

                try:
                    if hasattr(response, '__aiter__') and not isinstance(response, dict):
                        async for chunk in response:
                            if isinstance(chunk, dict) and chunk.get('type') == 'status' and chunk.get('status') == 'error':
                                error_detected = True
                                yield chunk
                                continue
                            
                            if chunk.get('type') == 'status':
                                try:
                                    metadata = chunk.get('metadata', {})
                                    if isinstance(metadata, str):
                                        metadata = json.loads(metadata)
                                    
                                    if metadata.get('agent_should_terminate'):
                                        agent_should_terminate = True
                                        
                                        content = chunk.get('content', {})
                                        if isinstance(content, str):
                                            content = json.loads(content)
                                        
                                        if content.get('function_name'):
                                            last_tool_call = content['function_name']
                                        elif content.get('xml_tag_name'):
                                            last_tool_call = content['xml_tag_name']
                                            
                                except Exception:
                                    pass
                            
                            if chunk.get('type') == 'assistant' and 'content' in chunk:
                                try:
                                    content = chunk.get('content', '{}')
                                    if isinstance(content, str):
                                        assistant_content_json = json.loads(content)
                                    else:
                                        assistant_content_json = content

                                    assistant_text = assistant_content_json.get('content', '')
                                    full_response += assistant_text
                                    if isinstance(assistant_text, str):
                                        if '</ask>' in assistant_text or '</complete>' in assistant_text or '</web-browser-takeover>' in assistant_text:
                                           if '</ask>' in assistant_text:
                                               xml_tool = 'ask'
                                           elif '</complete>' in assistant_text:
                                               xml_tool = 'complete'
                                           elif '</web-browser-takeover>' in assistant_text:
                                               xml_tool = 'web-browser-takeover'

                                           last_tool_call = xml_tool
                                
                                except json.JSONDecodeError:
                                    pass
                                except Exception:
                                    pass

                            yield chunk
                    else:
                        error_detected = True

                    if error_detected:
                        if generation:
                            generation.end(output=full_response, status_message="error_detected", level="ERROR")
                        break
                        
                    if agent_should_terminate or last_tool_call in ['ask', 'complete', 'web-browser-takeover']:
                        if generation:
                            generation.end(output=full_response, status_message="agent_stopped")
                        continue_execution = False

                except Exception as e:
                    error_msg = f"Error during response streaming: {str(e)}"
                    if generation:
                        generation.end(output=full_response, status_message=error_msg, level="ERROR")
                    yield {
                        "type": "status",
                        "status": "error",
                        "message": error_msg
                    }
                    break
                    
            except Exception as e:
                error_msg = f"Error running thread: {str(e)}"
                yield {
                    "type": "status",
                    "status": "error",
                    "message": error_msg
                }
                break
            
            if generation:
                generation.end(output=full_response)

        asyncio.create_task(asyncio.to_thread(lambda: langfuse.flush()))


async def run_agent(
    thread_id: str,
    project_id: str,
    stream: bool,
    thread_manager: Optional[ThreadManager] = None,
    native_max_auto_continues: int = 25,
    max_iterations: int = 100,
    model_name: str = "anthropic/claude-sonnet-4-20250514",
    enable_thinking: Optional[bool] = False,
    reasoning_effort: Optional[str] = 'low',
    enable_context_manager: bool = True,
    agent_config: Optional[dict] = None,    
    trace: Optional[StatefulTraceClient] = None,
    is_agent_builder: Optional[bool] = False,
    target_agent_id: Optional[str] = None,
    user_context: Optional[dict] = None
):
    config = AgentConfig(
        thread_id=thread_id,
        project_id=project_id,
        stream=stream,
        native_max_auto_continues=native_max_auto_continues,
        max_iterations=max_iterations,
        model_name=model_name,
        enable_thinking=enable_thinking,
        reasoning_effort=reasoning_effort,
        enable_context_manager=enable_context_manager,
        agent_config=agent_config,
        trace=trace,
        is_agent_builder=is_agent_builder,
        target_agent_id=target_agent_id,
        user_context=user_context
    )
    
    runner = AgentRunner(config)
    async for chunk in runner.run():
        yield chunk<|MERGE_RESOLUTION|>--- conflicted
+++ resolved
@@ -79,12 +79,9 @@
         self.thread_manager.add_tool(SandboxVisionTool, project_id=self.project_id, thread_id=self.thread_id, thread_manager=self.thread_manager)
         self.thread_manager.add_tool(SandboxPDFConvertTool, project_id=self.project_id, thread_id=self.thread_id, thread_manager=self.thread_manager)
         self.thread_manager.add_tool(SandboxImageEditTool, project_id=self.project_id, thread_id=self.thread_id, thread_manager=self.thread_manager)
-<<<<<<< HEAD
         self.thread_manager.add_tool(SandboxFinvizTool, project_id=self.project_id, thread_manager=self.thread_manager)
         self.thread_manager.add_tool(SandboxOfficialMarketNewsTool, project_id=self.project_id, thread_manager=self.thread_manager)
-=======
         self.thread_manager.add_tool(TaskListTool, project_id=self.project_id, thread_manager=self.thread_manager, thread_id=self.thread_id)
->>>>>>> 6923403e
         if config.RAPID_API_KEY:
             self.thread_manager.add_tool(DataProvidersTool)
         self.thread_manager.add_tool(CampaignManagementTool)
