--- conflicted
+++ resolved
@@ -39,63 +39,6 @@
 
 load_dotenv()
 
-<<<<<<< HEAD
-async def run_agent(
-    thread_id: str,
-    project_id: str,
-    stream: bool,
-    thread_manager: Optional[ThreadManager] = None,
-    native_max_auto_continues: int = 25,
-    max_iterations: int = 100,
-    model_name: str = "anthropic/claude-sonnet-4-20250514",
-    enable_thinking: Optional[bool] = False,
-    reasoning_effort: Optional[str] = 'low',
-    enable_context_manager: bool = True,
-    agent_config: Optional[dict] = None,    
-    trace: Optional[StatefulTraceClient] = None,
-    is_agent_builder: Optional[bool] = False,
-    target_agent_id: Optional[str] = None,
-    user_context: Optional[dict] = None  # Add user context parameter
-):
-    """Run the development agent with specified configuration."""
-    logger.info(f"🚀 Starting agent with model: {model_name}")
-    if agent_config:
-        logger.info(f"Using custom agent: {agent_config.get('name', 'Unknown')}")
-
-    if not trace:
-        trace = langfuse.trace(name="run_agent", session_id=thread_id, metadata={"project_id": project_id})
-    thread_manager = ThreadManager(trace=trace, is_agent_builder=is_agent_builder or False, target_agent_id=target_agent_id, agent_config=agent_config)
-
-    client = await thread_manager.db.client
-
-    # Get account ID from thread for billing checks
-    account_id = await get_account_id_from_thread(client, thread_id)
-    if not account_id:
-        raise ValueError("Could not determine account ID for thread")
-
-    # Get sandbox info from project
-    project = await client.table('projects').select('*').eq('project_id', project_id).execute()
-    if not project.data or len(project.data) == 0:
-        raise ValueError(f"Project {project_id} not found")
-
-    project_data = project.data[0]
-    sandbox_info = project_data.get('sandbox', {})
-    if not sandbox_info.get('id'):
-        raise ValueError(f"No sandbox found for project {project_id}")
-
-    enabled_tools = {}
-    if agent_config and 'agentpress_tools' in agent_config:
-        raw_tools = agent_config['agentpress_tools']
-        logger.info(f"Raw agentpress_tools type: {type(raw_tools)}, value: {raw_tools}")
-        
-        if isinstance(raw_tools, dict):
-            enabled_tools = raw_tools
-            logger.info(f"Using custom tool configuration from agent")
-        else:
-            logger.warning(f"agentpress_tools is not a dict (got {type(raw_tools)}), using empty dict")
-            enabled_tools = {}
-    
-=======
 
 @dataclass
 class AgentConfig:
@@ -112,7 +55,7 @@
     trace: Optional[StatefulTraceClient] = None
     is_agent_builder: Optional[bool] = False
     target_agent_id: Optional[str] = None
->>>>>>> 637e20d0
+    user_context: Optional[dict] = None
 
 
 class ToolManager:
@@ -131,9 +74,15 @@
         self.thread_manager.add_tool(MessageTool)
         self.thread_manager.add_tool(SandboxWebSearchTool, project_id=self.project_id, thread_manager=self.thread_manager)
         self.thread_manager.add_tool(SandboxVisionTool, project_id=self.project_id, thread_id=self.thread_id, thread_manager=self.thread_manager)
+        self.thread_manager.add_tool(SandboxPDFConvertTool, project_id=self.project_id, thread_id=self.thread_id, thread_manager=self.thread_manager)
         self.thread_manager.add_tool(SandboxImageEditTool, project_id=self.project_id, thread_id=self.thread_id, thread_manager=self.thread_manager)
+        self.thread_manager.add_tool(SandboxFinvizTool, project_id=self.project_id, thread_manager=self.thread_manager)
+        self.thread_manager.add_tool(SandboxOfficialMarketNewsTool, project_id=self.project_id, thread_manager=self.thread_manager)
         if config.RAPID_API_KEY:
             self.thread_manager.add_tool(DataProvidersTool)
+        self.thread_manager.add_tool(CampaignManagementTool)
+        self.thread_manager.add_tool(WaitTool)
+        self.thread_manager.add_tool(TemplateFetchTool)
     
     def register_agent_builder_tools(self, agent_id: str):
         from agent.tools.agent_builder_tools.agent_config_tool import AgentConfigTool
@@ -142,45 +91,6 @@
         from agent.tools.agent_builder_tools.workflow_tool import WorkflowTool
         from agent.tools.agent_builder_tools.trigger_tool import TriggerTool
         from services.supabase import DBConnection
-<<<<<<< HEAD
-        db = DBConnection()
-        
-        thread_manager.add_tool(AgentConfigTool, thread_manager=thread_manager, db_connection=db, agent_id=target_agent_id)
-        thread_manager.add_tool(MCPSearchTool, thread_manager=thread_manager, db_connection=db, agent_id=target_agent_id)
-        thread_manager.add_tool(CredentialProfileTool, thread_manager=thread_manager, db_connection=db, agent_id=target_agent_id)
-        thread_manager.add_tool(WorkflowTool, thread_manager=thread_manager, db_connection=db, agent_id=target_agent_id)
-        thread_manager.add_tool(TriggerTool, thread_manager=thread_manager, db_connection=db, agent_id=target_agent_id)
-        
-
-    if enabled_tools is None:
-        logger.info("No agent specified - registering all tools for full Suna capabilities")
-        thread_manager.add_tool(SandboxShellTool, project_id=project_id, thread_manager=thread_manager)
-        thread_manager.add_tool(SandboxFilesTool, project_id=project_id, thread_manager=thread_manager)
-        thread_manager.add_tool(SandboxBrowserTool, project_id=project_id, thread_id=thread_id, thread_manager=thread_manager)
-        thread_manager.add_tool(SandboxDeployTool, project_id=project_id, thread_manager=thread_manager)
-        thread_manager.add_tool(SandboxExposeTool, project_id=project_id, thread_manager=thread_manager)
-        thread_manager.add_tool(ExpandMessageTool, thread_id=thread_id, thread_manager=thread_manager)
-        thread_manager.add_tool(MessageTool)
-        thread_manager.add_tool(SandboxWebSearchTool, project_id=project_id, thread_manager=thread_manager)
-        thread_manager.add_tool(SandboxVisionTool, project_id=project_id, thread_id=thread_id, thread_manager=thread_manager)
-        thread_manager.add_tool(SandboxPDFConvertTool, project_id=project_id, thread_id=thread_id, thread_manager=thread_manager)
-        thread_manager.add_tool(SandboxImageEditTool, project_id=project_id, thread_id=thread_id, thread_manager=thread_manager)
-        thread_manager.add_tool(SandboxFinvizTool, project_id=project_id, thread_manager=thread_manager)
-        thread_manager.add_tool(SandboxOfficialMarketNewsTool, project_id=project_id, thread_manager=thread_manager)
-        if config.RAPID_API_KEY:
-            thread_manager.add_tool(DataProvidersTool)
-        thread_manager.add_tool(CampaignManagementTool)
-        thread_manager.add_tool(WaitTool)
-        thread_manager.add_tool(TemplateFetchTool)
-    else:
-        logger.info("Custom agent specified - registering only enabled tools")
-        
-        # Final safety check: ensure enabled_tools is always a dictionary
-        if not isinstance(enabled_tools, dict):
-            logger.error(f"CRITICAL: enabled_tools is still not a dict at runtime! Type: {type(enabled_tools)}, Value: {enabled_tools}")
-            enabled_tools = {}
-=======
->>>>>>> 637e20d0
         
         db = DBConnection()
         self.thread_manager.add_tool(AgentConfigTool, thread_manager=self.thread_manager, db_connection=db, agent_id=agent_id)
@@ -196,7 +106,6 @@
         def safe_tool_check(tool_name: str) -> bool:
             try:
                 if not isinstance(enabled_tools, dict):
-<<<<<<< HEAD
                     logger.error(f"enabled_tools is {type(enabled_tools)} at tool check for {tool_name}")
                     return True  # Default to enabled if config is invalid
                 tool_config = enabled_tools.get(tool_name, {})
@@ -206,15 +115,6 @@
             except Exception as e:
                 logger.error(f"Exception in tool check for {tool_name}: {e}")
                 return True  # Default to enabled on error
-=======
-                    return False
-                tool_config = enabled_tools.get(tool_name, {})
-                if not isinstance(tool_config, dict):
-                    return bool(tool_config) if isinstance(tool_config, bool) else False
-                return tool_config.get('enabled', False)
-            except Exception:
-                return False
->>>>>>> 637e20d0
         
         if safe_tool_check('sb_shell_tool'):
             self.thread_manager.add_tool(SandboxShellTool, project_id=self.project_id, thread_manager=self.thread_manager)
@@ -231,20 +131,16 @@
         if safe_tool_check('sb_vision_tool'):
             self.thread_manager.add_tool(SandboxVisionTool, project_id=self.project_id, thread_id=self.thread_id, thread_manager=self.thread_manager)
         if config.RAPID_API_KEY and safe_tool_check('data_providers_tool'):
-<<<<<<< HEAD
-            thread_manager.add_tool(DataProvidersTool)
+            self.thread_manager.add_tool(DataProvidersTool)
         if safe_tool_check('finviz_tool'):
-            thread_manager.add_tool(SandboxFinvizTool, project_id=project_id, thread_manager=thread_manager)
+            self.thread_manager.add_tool(SandboxFinvizTool, project_id=self.project_id, thread_manager=self.thread_manager)
         if safe_tool_check('official_market_news_tool'):
-            thread_manager.add_tool(SandboxOfficialMarketNewsTool, project_id=project_id, thread_manager=thread_manager)
+            self.thread_manager.add_tool(SandboxOfficialMarketNewsTool, project_id=self.project_id, thread_manager=self.thread_manager)
         if safe_tool_check('pdf_convert_tool'):
-            thread_manager.add_tool(SandboxPDFConvertTool, project_id=project_id, thread_id=thread_id, thread_manager=thread_manager)
+            self.thread_manager.add_tool(SandboxPDFConvertTool, project_id=self.project_id, thread_id=self.thread_id, thread_manager=self.thread_manager)
         if safe_tool_check('template_fetch_tool'):
-            thread_manager.add_tool(TemplateFetchTool)
-=======
-            self.thread_manager.add_tool(DataProvidersTool)
-
->>>>>>> 637e20d0
+            self.thread_manager.add_tool(TemplateFetchTool)
+
 
 class MCPManager:
     def __init__(self, thread_manager: ThreadManager, account_id: str):
@@ -292,124 +188,10 @@
                 }
                 all_mcps.append(mcp_config)
         
-<<<<<<< HEAD
-        if all_mcps:
-            logger.info(f"Registering MCP tool wrapper for {len(all_mcps)} MCP servers (including {len(agent_config.get('custom_mcps', []))} custom)")
-            thread_manager.add_tool(MCPToolWrapper, mcp_configs=all_mcps)
-            
-            for tool_name, tool_info in thread_manager.tool_registry.tools.items():
-                if isinstance(tool_info['instance'], MCPToolWrapper):
-                    mcp_wrapper_instance = tool_info['instance']
-                    break
-            
-            if mcp_wrapper_instance:
-                try:
-                    await mcp_wrapper_instance.initialize_and_register_tools()
-                    logger.info("MCP tools initialized successfully")
-                    updated_schemas = mcp_wrapper_instance.get_schemas()
-                    logger.info(f"MCP wrapper has {len(updated_schemas)} schemas available")
-                    for method_name, schema_list in updated_schemas.items():
-                        if method_name != 'call_mcp_tool':
-                            for schema in schema_list:
-                                if schema.schema_type == SchemaType.OPENAPI:
-                                    thread_manager.tool_registry.tools[method_name] = {
-                                        "instance": mcp_wrapper_instance,
-                                        "schema": schema
-                                    }
-                                    logger.info(f"Registered dynamic MCP tool: {method_name}")
-                    
-                    # Log all registered tools for debugging
-                    all_tools = list(thread_manager.tool_registry.tools.keys())
-                    logger.info(f"All registered tools after MCP initialization: {all_tools}")
-                    mcp_tools = [tool for tool in all_tools if tool not in ['call_mcp_tool', 'sb_files_tool', 'message_tool', 'expand_msg_tool', 'web_search_tool', 'sb_shell_tool', 'sb_vision_tool', 'sb_browser_tool', 'computer_use_tool', 'data_providers_tool', 'sb_deploy_tool', 'sb_expose_tool', 'update_agent_tool', 'pdf_convert_tool']]
-                    logger.info(f"MCP tools registered: {mcp_tools}")
-                
-                except Exception as e:
-                    logger.error(f"Failed to initialize MCP tools: {e}")
-                    # Continue without MCP tools if initialization fails
-
-    # Prepare system prompt
-    # First, get the default system prompt
-    if "gemini" in model_name.lower():
-        default_system_content = get_gemini_system_prompt()
-    else:
-        # Use the original prompt - the LLM can only use tools that are registered
-        default_system_content = get_system_prompt()
-    
-    # Add user context information to system prompt if available
-    if user_context:
-        context_info = []
-        if user_context.get('user_id'):
-            context_info.append(f"User ID: {user_context['user_id']}")
-        if user_context.get('organization_id'):
-            context_info.append(f"Organization ID: {user_context['organization_id']}")
-        if user_context.get('organization_name'):
-            context_info.append(f"Organization: {user_context['organization_name']}")
-        
-        if context_info:
-            user_context_prompt = "\n\nUser Context:\n" + "\n".join(context_info)
-            default_system_content = default_system_content + user_context_prompt
-            logger.info(f"Added user context to system prompt: {context_info}")
-        
-    # Add sample response for non-anthropic models
-    if "anthropic" not in model_name.lower():
-        sample_response_path = os.path.join(os.path.dirname(__file__), 'sample_responses/1.txt')
-        with open(sample_response_path, 'r') as file:
-            sample_response = file.read()
-        default_system_content = default_system_content + "\n\n <sample_assistant_response>" + sample_response + "</sample_assistant_response>"
-    
-    # Handle custom agent system prompt
-    if agent_config and agent_config.get('system_prompt'):
-        custom_system_prompt = agent_config['system_prompt'].strip()
-        # Completely replace the default system prompt with the custom one
-        # This prevents confusion and tool hallucination
-        system_content = custom_system_prompt
-        
-        # Add user context to custom system prompt as well
-        if user_context:
-            context_info = []
-            if user_context.get('user_id'):
-                context_info.append(f"User ID: {user_context['user_id']}")
-            if user_context.get('organization_id'):
-                context_info.append(f"Organization ID: {user_context['organization_id']}")
-            if user_context.get('organization_name'):
-                context_info.append(f"Organization: {user_context['organization_name']}")
-            
-            if context_info:
-                user_context_prompt = "\n\nUser Context:\n" + "\n".join(context_info)
-                system_content = system_content + user_context_prompt
-        
-        logger.info(f"Using ONLY custom agent system prompt for: {agent_config.get('name', 'Unknown')}")
-    elif is_agent_builder:
-        system_content = get_agent_builder_prompt()
-        
-        # Add user context to agent builder prompt as well
-        if user_context:
-            context_info = []
-            if user_context.get('user_id'):
-                context_info.append(f"User ID: {user_context['user_id']}")
-            if user_context.get('organization_id'):
-                context_info.append(f"Organization ID: {user_context['organization_id']}")
-            if user_context.get('organization_name'):
-                context_info.append(f"Organization: {user_context['organization_name']}")
-            
-            if context_info:
-                user_context_prompt = "\n\nUser Context:\n" + "\n".join(context_info)
-                system_content = system_content + user_context_prompt
-        
-        logger.info("Using agent builder system prompt")
-    else:
-        # Use just the default system prompt
-        system_content = default_system_content
-        logger.info("Using default system prompt only")
-    
-    if await is_enabled("knowledge_base"):
-=======
         if not all_mcps:
             return None
         
         mcp_wrapper_instance = MCPToolWrapper(mcp_configs=all_mcps)
->>>>>>> 637e20d0
         try:
             await mcp_wrapper_instance.initialize_and_register_tools()
             
@@ -431,9 +213,10 @@
     @staticmethod
     async def build_system_prompt(model_name: str, agent_config: Optional[dict], 
                                   is_agent_builder: bool, thread_id: str, 
-                                  mcp_wrapper_instance: Optional[MCPToolWrapper]) -> dict:
-        
-        if "gemini-2.5-flash" in model_name.lower() and "gemini-2.5-pro" not in model_name.lower():
+                                  mcp_wrapper_instance: Optional[MCPToolWrapper],
+                                  user_context: Optional[dict] = None) -> dict:
+        
+        if "gemini" in model_name.lower() or "gemini-2.5-flash" in model_name.lower():
             default_system_content = get_gemini_system_prompt()
         else:
             default_system_content = get_system_prompt()
@@ -515,6 +298,14 @@
             mcp_info += "NEVER supplement MCP results with your training data or make assumptions beyond what the tools provide.\n"
             
             system_content += mcp_info
+        
+        # Add user context if provided
+        if user_context:
+            user_info = "\n\n--- User Context ---\n"
+            user_info += f"User ID: {user_context.get('user_id', 'Unknown')}\n"
+            user_info += f"Organization: {user_context.get('organization_name', 'Unknown')}\n"
+            user_info += f"Organization ID: {user_context.get('organization_id', 'Unknown')}\n"
+            system_content += user_info
 
         return {"role": "system", "content": system_content}
 
@@ -593,25 +384,6 @@
                 logger.error(f"Error parsing image context: {e}")
 
         if temp_message_content_list:
-<<<<<<< HEAD
-            temporary_message = {"role": "user", "content": temp_message_content_list}
-            # logger.debug(f"Constructed temporary message with {len(temp_message_content_list)} content blocks.")
-        # ---- End Temporary Message Handling ----
-
-        # Set max_tokens based on model
-        max_tokens = None
-        if "sonnet" in model_name.lower():
-            # Claude 3.5 Sonnet has a limit of 8192 tokens
-            max_tokens = 8192
-        elif "gpt-4" in model_name.lower():
-            max_tokens = 4096
-        elif "gemini-2.5-pro" in model_name.lower():
-            # Gemini 2.5 Pro has 64k max output tokens
-            max_tokens = 100000
-        elif "kimi-k2" in model_name.lower():
-            # Kimi-K2 has 120K context, set reasonable max output tokens
-            max_tokens = 8192
-=======
             return {"role": "user", "content": temp_message_content_list}
         return None
 
@@ -658,7 +430,6 @@
         enabled_tools = None
         if self.config.agent_config and 'agentpress_tools' in self.config.agent_config:
             raw_tools = self.config.agent_config['agentpress_tools']
->>>>>>> 637e20d0
             
             if isinstance(raw_tools, dict):
                 if self.config.agent_config.get('is_suna_default', False) and not raw_tools:
@@ -701,7 +472,7 @@
         system_message = await PromptManager.build_system_prompt(
             self.config.model_name, self.config.agent_config, 
             self.config.is_agent_builder, self.config.thread_id, 
-            mcp_wrapper_instance
+            mcp_wrapper_instance, self.config.user_context
         )
 
         iteration_count = 0
@@ -886,7 +657,8 @@
     agent_config: Optional[dict] = None,    
     trace: Optional[StatefulTraceClient] = None,
     is_agent_builder: Optional[bool] = False,
-    target_agent_id: Optional[str] = None
+    target_agent_id: Optional[str] = None,
+    user_context: Optional[dict] = None
 ):
     config = AgentConfig(
         thread_id=thread_id,
@@ -901,7 +673,8 @@
         agent_config=agent_config,
         trace=trace,
         is_agent_builder=is_agent_builder,
-        target_agent_id=target_agent_id
+        target_agent_id=target_agent_id,
+        user_context=user_context
     )
     
     runner = AgentRunner(config)
