"""
Stripe Billing API implementation for Suna on top of Basejump. ONLY HAS SUPPOT FOR USER ACCOUNTS – no team accounts. As we are using the user_id as account_id as is the case with personal accounts. In personal accounts, the account_id equals the user_id. In team accounts, the account_id is unique.

stripe listen --forward-to localhost:8000/api/billing/webhook
"""

from fastapi import APIRouter, HTTPException, Depends, Request
from typing import Optional, Dict, Tuple
import stripe
from datetime import datetime, timezone, timedelta
from utils.logger import logger
from utils.config import config, EnvMode
from services.supabase import DBConnection
from utils.auth_utils import get_current_user_id_from_jwt
from pydantic import BaseModel
from utils.constants import MODEL_ACCESS_TIERS, MODEL_NAME_ALIASES, HARDCODED_MODEL_PRICES
from litellm.cost_calculator import cost_per_token
import time

# Initialize Stripe
stripe.api_key = config.STRIPE_SECRET_KEY

# Token price multiplier
TOKEN_PRICE_MULTIPLIER = 1.5

# Initialize router
router = APIRouter(prefix="/billing", tags=["billing"])

# Plan validation functions
def get_plan_info(price_id: str) -> dict:
    """Get plan information including tier level and type."""
    # Production plans mapping
    PLAN_TIERS = {
        # Monthly plans
        config.STRIPE_TIER_2_20_ID: {'tier': 1, 'type': 'monthly', 'name': '2h/$20'},
        config.STRIPE_TIER_6_50_ID: {'tier': 2, 'type': 'monthly', 'name': '6h/$50'},
        config.STRIPE_TIER_12_100_ID: {'tier': 3, 'type': 'monthly', 'name': '12h/$100'},
        config.STRIPE_TIER_25_200_ID: {'tier': 4, 'type': 'monthly', 'name': '25h/$200'},
        config.STRIPE_TIER_50_400_ID: {'tier': 5, 'type': 'monthly', 'name': '50h/$400'},
        config.STRIPE_TIER_125_800_ID: {'tier': 6, 'type': 'monthly', 'name': '125h/$800'},
        config.STRIPE_TIER_200_1000_ID: {'tier': 7, 'type': 'monthly', 'name': '200h/$1000'},
        
        # Yearly plans
        config.STRIPE_TIER_2_20_YEARLY_ID: {'tier': 1, 'type': 'yearly', 'name': '2h/$204/year'},
        config.STRIPE_TIER_6_50_YEARLY_ID: {'tier': 2, 'type': 'yearly', 'name': '6h/$510/year'},
        config.STRIPE_TIER_12_100_YEARLY_ID: {'tier': 3, 'type': 'yearly', 'name': '12h/$1020/year'},
        config.STRIPE_TIER_25_200_YEARLY_ID: {'tier': 4, 'type': 'yearly', 'name': '25h/$2040/year'},
        config.STRIPE_TIER_50_400_YEARLY_ID: {'tier': 5, 'type': 'yearly', 'name': '50h/$4080/year'},
        config.STRIPE_TIER_125_800_YEARLY_ID: {'tier': 6, 'type': 'yearly', 'name': '125h/$8160/year'},
        config.STRIPE_TIER_200_1000_YEARLY_ID: {'tier': 7, 'type': 'yearly', 'name': '200h/$10200/year'},
        
        # Yearly commitment plans
        config.STRIPE_TIER_2_17_YEARLY_COMMITMENT_ID: {'tier': 1, 'type': 'yearly_commitment', 'name': '2h/$17/month'},
        config.STRIPE_TIER_6_42_YEARLY_COMMITMENT_ID: {'tier': 2, 'type': 'yearly_commitment', 'name': '6h/$42.50/month'},
        config.STRIPE_TIER_25_170_YEARLY_COMMITMENT_ID: {'tier': 4, 'type': 'yearly_commitment', 'name': '25h/$170/month'},
    }
    
    return PLAN_TIERS.get(price_id, {'tier': 0, 'type': 'unknown', 'name': 'Unknown'})

def is_plan_change_allowed(current_price_id: str, new_price_id: str) -> tuple[bool, str]:
    """
    Validate if a plan change is allowed based on business rules.
    
    Returns:
        Tuple of (is_allowed, reason_if_not_allowed)
    """
    current_plan = get_plan_info(current_price_id)
    new_plan = get_plan_info(new_price_id)
    
    # Allow if same plan
    if current_price_id == new_price_id:
        return True, ""
    
    # Restriction 1: Don't allow downgrade from monthly to lower monthly
    if current_plan['type'] == 'monthly' and new_plan['type'] == 'monthly' and new_plan['tier'] < current_plan['tier']:
        return False, "Downgrading to a lower monthly plan is not allowed. You can only upgrade to a higher tier or switch to yearly billing."
    
    # Restriction 2: Don't allow downgrade from yearly commitment to monthly
    if current_plan['type'] == 'yearly_commitment' and new_plan['type'] == 'monthly':
        return False, "Downgrading from yearly commitment to monthly is not allowed. You can only upgrade within yearly commitment plans."
    
    # Restriction 2b: Don't allow downgrade within yearly commitment plans
    if current_plan['type'] == 'yearly_commitment' and new_plan['type'] == 'yearly_commitment' and new_plan['tier'] < current_plan['tier']:
        return False, "Downgrading to a lower yearly commitment plan is not allowed. You can only upgrade to higher commitment tiers."
    
    # Restriction 3: Only allow upgrade from monthly to yearly commitment on same level or above
    if current_plan['type'] == 'monthly' and new_plan['type'] == 'yearly_commitment' and new_plan['tier'] < current_plan['tier']:
        return False, "You can only upgrade to yearly commitment plans at the same tier level or higher."
    
    # Allow all other changes (upgrades, yearly to yearly, yearly commitment upgrades, etc.)
    return True, ""

# Simplified yearly commitment logic - no subscription schedules needed

def get_model_pricing(model: str) -> tuple[float, float] | None:
    """
    Get pricing for a model. Returns (input_cost_per_million, output_cost_per_million) or None.
    
    Args:
        model: The model name to get pricing for
        
    Returns:
        Tuple of (input_cost_per_million_tokens, output_cost_per_million_tokens) or None if not found
    """
    if model in HARDCODED_MODEL_PRICES:
        pricing = HARDCODED_MODEL_PRICES[model]
        return pricing["input_cost_per_million_tokens"], pricing["output_cost_per_million_tokens"]
    return None


SUBSCRIPTION_TIERS = {
    config.STRIPE_FREE_TIER_ID: {'name': 'free', 'minutes': 60, 'cost': 5},
    config.STRIPE_TIER_2_20_ID: {'name': 'tier_2_20', 'minutes': 120, 'cost': 20 + 5},  # 2 hours
    config.STRIPE_TIER_6_50_ID: {'name': 'tier_6_50', 'minutes': 360, 'cost': 50 + 5},  # 6 hours
    config.STRIPE_TIER_12_100_ID: {'name': 'tier_12_100', 'minutes': 720, 'cost': 100 + 5},  # 12 hours
    config.STRIPE_TIER_25_200_ID: {'name': 'tier_25_200', 'minutes': 1500, 'cost': 200 + 5},  # 25 hours
    config.STRIPE_TIER_50_400_ID: {'name': 'tier_50_400', 'minutes': 3000, 'cost': 400 + 5},  # 50 hours
    config.STRIPE_TIER_125_800_ID: {'name': 'tier_125_800', 'minutes': 7500, 'cost': 800 + 5},  # 125 hours
    config.STRIPE_TIER_200_1000_ID: {'name': 'tier_200_1000', 'minutes': 12000, 'cost': 1000 + 5},  # 200 hours
    # Yearly tiers (same usage limits, different billing period)
    config.STRIPE_TIER_2_20_YEARLY_ID: {'name': 'tier_2_20', 'minutes': 120, 'cost': 20 + 5},  # 2 hours/month, $204/year
    config.STRIPE_TIER_6_50_YEARLY_ID: {'name': 'tier_6_50', 'minutes': 360, 'cost': 50 + 5},  # 6 hours/month, $510/year
    config.STRIPE_TIER_12_100_YEARLY_ID: {'name': 'tier_12_100', 'minutes': 720, 'cost': 100 + 5},  # 12 hours/month, $1020/year
    config.STRIPE_TIER_25_200_YEARLY_ID: {'name': 'tier_25_200', 'minutes': 1500, 'cost': 200 + 5},  # 25 hours/month, $2040/year
    config.STRIPE_TIER_50_400_YEARLY_ID: {'name': 'tier_50_400', 'minutes': 3000, 'cost': 400 + 5},  # 50 hours/month, $4080/year
    config.STRIPE_TIER_125_800_YEARLY_ID: {'name': 'tier_125_800', 'minutes': 7500, 'cost': 800 + 5},  # 125 hours/month, $8160/year
    config.STRIPE_TIER_200_1000_YEARLY_ID: {'name': 'tier_200_1000', 'minutes': 12000, 'cost': 1000 + 5},  # 200 hours/month, $10200/year
    # Yearly commitment tiers (15% discount, monthly payments with 12-month commitment via schedules)
    config.STRIPE_TIER_2_17_YEARLY_COMMITMENT_ID: {'name': 'tier_2_17_yearly_commitment', 'minutes': 120, 'cost': 20 + 5},  # 2 hours/month, $17/month (12-month commitment)
    config.STRIPE_TIER_6_42_YEARLY_COMMITMENT_ID: {'name': 'tier_6_42_yearly_commitment', 'minutes': 360, 'cost': 50 + 5},  # 6 hours/month, $42.50/month (12-month commitment)
    config.STRIPE_TIER_25_170_YEARLY_COMMITMENT_ID: {'name': 'tier_25_170_yearly_commitment', 'minutes': 1500, 'cost': 200 + 5},  # 25 hours/month, $170/month (12-month commitment)
}

# Pydantic models for request/response validation
class CreateCheckoutSessionRequest(BaseModel):
    price_id: str
    success_url: str
    cancel_url: str
    tolt_referral: Optional[str] = None
    commitment_type: Optional[str] = "monthly"  # "monthly", "yearly", or "yearly_commitment"

class CreatePortalSessionRequest(BaseModel):
    return_url: str

class SubscriptionStatus(BaseModel):
    status: str # e.g., 'active', 'trialing', 'past_due', 'scheduled_downgrade', 'no_subscription'
    plan_name: Optional[str] = None
    price_id: Optional[str] = None # Added price ID
    current_period_end: Optional[datetime] = None
    cancel_at_period_end: bool = False
    trial_end: Optional[datetime] = None
    minutes_limit: Optional[int] = None
    cost_limit: Optional[float] = None
    current_usage: Optional[float] = None
    # Fields for scheduled changes
    has_schedule: bool = False
    scheduled_plan_name: Optional[str] = None
    scheduled_price_id: Optional[str] = None # Added scheduled price ID
    scheduled_change_date: Optional[datetime] = None
    # Subscription data for frontend components
    subscription_id: Optional[str] = None
    subscription: Optional[Dict] = None

# Helper functions
async def get_stripe_customer_id(client, user_id: str) -> Optional[str]:
    """Get the Stripe customer ID for a user."""
    result = await client.schema('basejump').from_('billing_customers') \
        .select('id') \
        .eq('account_id', user_id) \
        .execute()
    
    if result.data and len(result.data) > 0:
        return result.data[0]['id']
    return None

async def create_stripe_customer(client, user_id: str, email: str) -> str:
    """Create a new Stripe customer for a user."""
    # Create customer in Stripe
    customer = await stripe.Customer.create_async(
        email=email,
        metadata={"user_id": user_id}
    )
    
    # Store customer ID in Supabase
    await client.schema('basejump').from_('billing_customers').insert({
        'id': customer.id,
        'account_id': user_id,
        'email': email,
        'provider': 'stripe'
    }).execute()
    
    return customer.id

async def get_user_subscription(user_id: str) -> Optional[Dict]:
    """Get the current subscription for a user from Stripe."""
    try:
        # Get customer ID
        db = DBConnection()
        client = await db.client
        customer_id = await get_stripe_customer_id(client, user_id)
        
        if not customer_id:
            return None
            
        # Get all active subscriptions for the customer
        subscriptions = await stripe.Subscription.list_async(
            customer=customer_id,
            status='active'
        )
        # print("Found subscriptions:", subscriptions)
        
        # Check if we have any subscriptions
        if not subscriptions or not subscriptions.get('data'):
            return None
            
        # Filter subscriptions to only include our product's subscriptions
        our_subscriptions = []
        for sub in subscriptions['data']:
            # Check if subscription items contain any of our price IDs
            for item in sub.get('items', {}).get('data', []):
                price_id = item.get('price', {}).get('id')
                if price_id in [
                    config.STRIPE_FREE_TIER_ID,
                    config.STRIPE_TIER_2_20_ID, config.STRIPE_TIER_6_50_ID, config.STRIPE_TIER_12_100_ID,
                    config.STRIPE_TIER_25_200_ID, config.STRIPE_TIER_50_400_ID, config.STRIPE_TIER_125_800_ID,
                    config.STRIPE_TIER_200_1000_ID,
                    # Yearly tiers
                    config.STRIPE_TIER_2_20_YEARLY_ID, config.STRIPE_TIER_6_50_YEARLY_ID,
                    config.STRIPE_TIER_12_100_YEARLY_ID, config.STRIPE_TIER_25_200_YEARLY_ID,
                    config.STRIPE_TIER_50_400_YEARLY_ID, config.STRIPE_TIER_125_800_YEARLY_ID,
                    config.STRIPE_TIER_200_1000_YEARLY_ID,
                    # Yearly commitment tiers (monthly payments with 12-month commitment)
                    config.STRIPE_TIER_2_17_YEARLY_COMMITMENT_ID,
                    config.STRIPE_TIER_6_42_YEARLY_COMMITMENT_ID,
                    config.STRIPE_TIER_25_170_YEARLY_COMMITMENT_ID
                ]:
                    our_subscriptions.append(sub)
        
        if not our_subscriptions:
            return None
            
        # If there are multiple active subscriptions, we need to handle this
        if len(our_subscriptions) > 1:
            logger.warning(f"User {user_id} has multiple active subscriptions: {[sub['id'] for sub in our_subscriptions]}")
            
            # Get the most recent subscription
            most_recent = max(our_subscriptions, key=lambda x: x['created'])
            
            # Cancel all other subscriptions
            for sub in our_subscriptions:
                if sub['id'] != most_recent['id']:
                    try:
                        await stripe.Subscription.modify_async(
                            sub['id'],
                            cancel_at_period_end=True
                        )
                        logger.info(f"Cancelled subscription {sub['id']} for user {user_id}")
                    except Exception as e:
                        logger.error(f"Error cancelling subscription {sub['id']}: {str(e)}")
            
            return most_recent
            
        return our_subscriptions[0]
        
    except Exception as e:
        logger.error(f"Error getting subscription from Stripe: {str(e)}")
        return None

async def calculate_monthly_usage(client, user_id: str) -> float:
    """Calculate total agent run minutes for the current month for a user."""
    start_time = time.time()
    
    # Use get_usage_logs to fetch all usage data (it already handles the date filtering and batching)
    total_cost = 0.0
    page = 0
    items_per_page = 1000
    
    while True:
        # Get usage logs for this page
        usage_result = await get_usage_logs(client, user_id, page, items_per_page)
        
        if not usage_result['logs']:
            break
        
        # Sum up the estimated costs from this page
        for log_entry in usage_result['logs']:
            total_cost += log_entry['estimated_cost']
        
        # If there are no more pages, break
        if not usage_result['has_more']:
            break
            
        page += 1
    
    end_time = time.time()
    execution_time = end_time - start_time
    logger.info(f"Calculate monthly usage took {execution_time:.3f} seconds, total cost: {total_cost}")
    
    return total_cost


async def get_usage_logs(client, user_id: str, page: int = 0, items_per_page: int = 1000) -> Dict:
    """Get detailed usage logs for a user with pagination."""
    # Get start of current month in UTC
    now = datetime.now(timezone.utc)
    start_of_month = datetime(now.year, now.month, 1, tzinfo=timezone.utc)
    
    # Use fixed cutoff date: June 26, 2025 midnight UTC
    # Ignore all token counts before this date
    cutoff_date = datetime(2025, 6, 30, 9, 0, 0, tzinfo=timezone.utc)
    
    start_of_month = max(start_of_month, cutoff_date)
    
    # First get all threads for this user in batches
    batch_size = 1000
    offset = 0
    all_threads = []
    
    while True:
        threads_batch = await client.table('threads') \
            .select('thread_id, agent_runs(thread_id)') \
            .eq('account_id', user_id) \
            .gte('agent_runs.created_at', start_of_month.isoformat()) \
            .range(offset, offset + batch_size - 1) \
            .execute()
        
        if not threads_batch.data:
            break
            
        all_threads.extend(threads_batch.data)
        
        # If we got less than batch_size, we've reached the end
        if len(threads_batch.data) < batch_size:
            break
            
        offset += batch_size
    
    if not all_threads:
        return {"logs": [], "has_more": False}
    
    thread_ids = [t['thread_id'] for t in all_threads]
    
    # Fetch usage messages with pagination, including thread project info
    start_time = time.time()
    messages_result = await client.table('messages') \
        .select(
            'message_id, thread_id, created_at, content, threads!inner(project_id)'
        ) \
        .in_('thread_id', thread_ids) \
        .eq('type', 'assistant_response_end') \
        .gte('created_at', start_of_month.isoformat()) \
        .order('created_at', desc=True) \
        .range(page * items_per_page, (page + 1) * items_per_page - 1) \
        .execute()
    
    end_time = time.time()
    execution_time = end_time - start_time
    logger.info(f"Database query for usage logs took {execution_time:.3f} seconds")

    if not messages_result.data:
        return {"logs": [], "has_more": False}

    # Process messages into usage log entries
    processed_logs = []
    
    for message in messages_result.data:
        try:
            # Safely extract usage data with defaults
            content = message.get('content', {})
            usage = content.get('usage', {})
            
            # Ensure usage has required fields with safe defaults
            prompt_tokens = usage.get('prompt_tokens', 0)
            completion_tokens = usage.get('completion_tokens', 0)
            model = content.get('model', 'unknown')
            
            # Safely calculate total tokens
            total_tokens = (prompt_tokens or 0) + (completion_tokens or 0)
            
            # Calculate estimated cost using the same logic as calculate_monthly_usage
            estimated_cost = calculate_token_cost(
                prompt_tokens,
                completion_tokens,
                model
            )
            
            # Safely extract project_id from threads relationship
            project_id = 'unknown'
            if message.get('threads') and isinstance(message['threads'], list) and len(message['threads']) > 0:
                project_id = message['threads'][0].get('project_id', 'unknown')
            
            processed_logs.append({
                'message_id': message.get('message_id', 'unknown'),
                'thread_id': message.get('thread_id', 'unknown'),
                'created_at': message.get('created_at', None),
                'content': {
                    'usage': {
                        'prompt_tokens': prompt_tokens,
                        'completion_tokens': completion_tokens
                    },
                    'model': model
                },
                'total_tokens': total_tokens,
                'estimated_cost': estimated_cost,
                'project_id': project_id
            })
        except Exception as e:
            logger.warning(f"Error processing usage log entry for message {message.get('message_id', 'unknown')}: {str(e)}")
            continue
    
    # Check if there are more results
    has_more = len(processed_logs) == items_per_page
    
    return {
        "logs": processed_logs,
        "has_more": has_more
    }


def calculate_token_cost(prompt_tokens: int, completion_tokens: int, model: str) -> float:
    """Calculate the cost for tokens using the same logic as the monthly usage calculation."""
    try:
        # Ensure tokens are valid integers
        prompt_tokens = int(prompt_tokens) if prompt_tokens is not None else 0
        completion_tokens = int(completion_tokens) if completion_tokens is not None else 0
        
        # Try to resolve the model name using MODEL_NAME_ALIASES first
        resolved_model = MODEL_NAME_ALIASES.get(model, model)

        # Check if we have hardcoded pricing for this model (try both original and resolved)
        hardcoded_pricing = get_model_pricing(model) or get_model_pricing(resolved_model)
        if hardcoded_pricing:
            input_cost_per_million, output_cost_per_million = hardcoded_pricing
            input_cost = (prompt_tokens / 1_000_000) * input_cost_per_million
            output_cost = (completion_tokens / 1_000_000) * output_cost_per_million
            message_cost = input_cost + output_cost
        else:
            # Use litellm pricing as fallback - try multiple variations
            try:
                models_to_try = [model]
                
                # Add resolved model if different
                if resolved_model != model:
                    models_to_try.append(resolved_model)
                
                # Try without provider prefix if it has one
                if '/' in model:
                    models_to_try.append(model.split('/', 1)[1])
                if '/' in resolved_model and resolved_model != model:
                    models_to_try.append(resolved_model.split('/', 1)[1])
                    
                # Special handling for Google models accessed via OpenRouter
                if model.startswith('openrouter/google/'):
                    google_model_name = model.replace('openrouter/', '')
                    models_to_try.append(google_model_name)
                if resolved_model.startswith('openrouter/google/'):
                    google_model_name = resolved_model.replace('openrouter/', '')
                    models_to_try.append(google_model_name)
                # Special handling for official Google Gemini
                if model.startswith('gemini/gemini'):
                    models_to_try.append(google_model_name)
                if resolved_model.startswith('gemini/gemini'):
                    models_to_try.append(google_model_name)
                
                # Try each model name variation until we find one that works
                message_cost = None
                for model_name in models_to_try:
                    try:
                        prompt_token_cost, completion_token_cost = cost_per_token(model_name, prompt_tokens, completion_tokens)
                        if prompt_token_cost is not None and completion_token_cost is not None:
                            message_cost = prompt_token_cost + completion_token_cost
                            break
                    except Exception as e:
                        logger.debug(f"Failed to get pricing for model variation {model_name}: {str(e)}")
                        continue
                
                if message_cost is None:
                    logger.warning(f"Could not get pricing for model {model} (resolved: {resolved_model}), returning 0 cost")
                    return 0.0
                    
            except Exception as e:
                logger.warning(f"Could not get pricing for model {model} (resolved: {resolved_model}): {str(e)}, returning 0 cost")
                return 0.0
        
        # Apply the TOKEN_PRICE_MULTIPLIER
        return message_cost * TOKEN_PRICE_MULTIPLIER
    except Exception as e:
        logger.error(f"Error calculating token cost for model {model}: {str(e)}")
        return 0.0

async def get_allowed_models_for_user(client, user_id: str):
    """
    Get the list of models allowed for a user based on their subscription tier.
    
    Returns:
        List of model names allowed for the user's subscription tier.
    """

    subscription = await get_user_subscription(user_id)
    tier_name = 'free'
    
    if subscription:
        price_id = None
        if subscription.get('items') and subscription['items'].get('data') and len(subscription['items']['data']) > 0:
            price_id = subscription['items']['data'][0]['price']['id']
        else:
            price_id = subscription.get('price_id', config.STRIPE_FREE_TIER_ID)
        
        # Get tier info for this price_id
        tier_info = SUBSCRIPTION_TIERS.get(price_id)
        if tier_info:
            tier_name = tier_info['name']
    
    # Return allowed models for this tier
    return MODEL_ACCESS_TIERS.get(tier_name, MODEL_ACCESS_TIERS['free'])  # Default to free tier if unknown


async def can_use_model(client, user_id: str, model_name: str):
<<<<<<< HEAD
    # BILLING DISABLED: Always allow model access for all users
    logger.info("Billing checks disabled - allowing access to all models")
    return True, "Billing disabled - all models allowed", {
        "price_id": "billing_disabled",
        "plan_name": "Unlimited Access",
        "minutes_limit": "no limit"
    }
=======
    if config.ENV_MODE == EnvMode.LOCAL:
        logger.info("Running in local development mode - billing checks are disabled")
        return True, "Local development mode - billing disabled", {
            "price_id": "local_dev",
            "plan_name": "Local Development",
            "minutes_limit": "no limit"
        }

    allowed_models = await get_allowed_models_for_user(client, user_id)
    resolved_model = MODEL_NAME_ALIASES.get(model_name, model_name)
    if resolved_model in allowed_models:
        return True, "Model access allowed", allowed_models
>>>>>>> 6923403e
    
    # Original billing logic (commented out)
    # if config.ENV_MODE == EnvMode.LOCAL:
    #     logger.info("Running in local development mode - billing checks are disabled")
    #     return True, "Local development mode - billing disabled", {
    #         "price_id": "local_dev",
    #         "plan_name": "Local Development",
    #         "minutes_limit": "no limit"
    #     }
    #     
    # allowed_models = await get_allowed_models_for_user(client, user_id)
    # resolved_model = MODEL_NAME_ALIASES.get(model_name, model_name)
    # if resolved_model in allowed_models:
    #     return True, "Model access allowed", allowed_models
    # 
    # return False, f"Your current subscription plan does not include access to {model_name}. Please upgrade your subscription or choose from your available models: {', '.join(allowed_models)}", allowed_models

async def check_billing_status(client, user_id: str) -> Tuple[bool, str, Optional[Dict]]:
    """
    Check if a user can run agents based on their subscription and usage.
    
    Returns:
        Tuple[bool, str, Optional[Dict]]: (can_run, message, subscription_info)
    """
<<<<<<< HEAD
    # BILLING DISABLED: Always allow unlimited usage
    logger.info("Billing checks disabled - allowing unlimited usage")
    return True, "Billing disabled - unlimited usage allowed", {
        "price_id": "billing_disabled",
        "plan_name": "Unlimited Access",
        "minutes_limit": "no limit"
    }
    
    # Original billing logic (commented out)
    # if config.ENV_MODE == EnvMode.LOCAL:
    #     logger.info("Running in local development mode - billing checks are disabled")
    #     return True, "Local development mode - billing disabled", {
    #         "price_id": "local_dev",
    #         "plan_name": "Local Development",
    #         "minutes_limit": "no limit"
    #     }
    
=======
    if config.ENV_MODE == EnvMode.LOCAL:
        logger.info("Running in local development mode - billing checks are disabled")
        return True, "Local development mode - billing disabled", {
            "price_id": "local_dev",
            "plan_name": "Local Development",
            "minutes_limit": "no limit"
        }

>>>>>>> 6923403e
    # Get current subscription
    subscription = await get_user_subscription(user_id)
    # print("Current subscription:", subscription)
    
    # If no subscription, they can use free tier
    if not subscription:
        subscription = {
            'price_id': config.STRIPE_FREE_TIER_ID,  # Free tier
            'plan_name': 'free'
        }
    
    # Extract price ID from subscription items
    price_id = None
    if subscription.get('items') and subscription['items'].get('data') and len(subscription['items']['data']) > 0:
        price_id = subscription['items']['data'][0]['price']['id']
    else:
        price_id = subscription.get('price_id', config.STRIPE_FREE_TIER_ID)
    
    # Get tier info - default to free tier if not found
    tier_info = SUBSCRIPTION_TIERS.get(price_id)
    if not tier_info:
        logger.warning(f"Unknown subscription tier: {price_id}, defaulting to free tier")
        tier_info = SUBSCRIPTION_TIERS[config.STRIPE_FREE_TIER_ID]
    
    # Calculate current month's usage
    current_usage = await calculate_monthly_usage(client, user_id)
    
    # TODO: also do user's AAL check
    # Check if within limits
    if current_usage >= tier_info['cost']:
        return False, f"Monthly limit of {tier_info['cost']} dollars reached. Please upgrade your plan or wait until next month.", subscription
    
    return True, "OK", subscription

async def check_subscription_commitment(subscription_id: str) -> dict:
    """
    Check if a subscription has an active yearly commitment that prevents cancellation.
    Simple logic: commitment lasts 1 year from subscription creation date.
    """
    try:
        subscription = await stripe.Subscription.retrieve_async(subscription_id)
        
        # Get the price ID from subscription items
        price_id = None
        if subscription.get('items') and subscription['items'].get('data') and len(subscription['items']['data']) > 0:
            price_id = subscription['items']['data'][0]['price']['id']
        
        # Check if subscription has commitment metadata OR uses a yearly commitment price ID
        commitment_type = subscription.metadata.get('commitment_type')
        
        # Yearly commitment price IDs
        yearly_commitment_price_ids = [
            config.STRIPE_TIER_2_17_YEARLY_COMMITMENT_ID,
            config.STRIPE_TIER_6_42_YEARLY_COMMITMENT_ID,
            config.STRIPE_TIER_25_170_YEARLY_COMMITMENT_ID
        ]
        
        is_yearly_commitment = (
            commitment_type == 'yearly_commitment' or 
            price_id in yearly_commitment_price_ids
        )
        
        if is_yearly_commitment:
            # Calculate commitment period: 1 year from subscription creation
            subscription_start = subscription.created
            current_time = int(time.time())
            start_date = datetime.fromtimestamp(subscription_start, tz=timezone.utc)
            commitment_end_date = start_date.replace(year=start_date.year + 1)
            commitment_end_timestamp = int(commitment_end_date.timestamp())
            
            if current_time < commitment_end_timestamp:
                # Still in commitment period
                current_date = datetime.fromtimestamp(current_time, tz=timezone.utc)
                months_remaining = (commitment_end_date.year - current_date.year) * 12 + (commitment_end_date.month - current_date.month)
                if current_date.day > commitment_end_date.day:
                    months_remaining -= 1
                months_remaining = max(0, months_remaining)
                
                logger.info(f"Subscription {subscription_id} has active yearly commitment: {months_remaining} months remaining")
                
                return {
                    'has_commitment': True,
                    'commitment_type': 'yearly_commitment',
                    'months_remaining': months_remaining,
                    'can_cancel': False,
                    'commitment_end_date': commitment_end_date.isoformat(),
                    'subscription_start_date': start_date.isoformat(),
                    'price_id': price_id
                }
            else:
                # Commitment period has ended
                logger.info(f"Subscription {subscription_id} yearly commitment period has ended")
                return {
                    'has_commitment': False,
                    'commitment_type': 'yearly_commitment',
                    'commitment_completed': True,
                    'can_cancel': True,
                    'subscription_start_date': start_date.isoformat(),
                    'price_id': price_id
                }
        
        # No commitment
        return {
            'has_commitment': False,
            'can_cancel': True,
            'price_id': price_id
        }
        
    except Exception as e:
        logger.error(f"Error checking subscription commitment: {str(e)}", exc_info=True)
        return {
            'has_commitment': False,
            'can_cancel': True
        }

# API endpoints
@router.post("/create-checkout-session")
async def create_checkout_session(
    request: CreateCheckoutSessionRequest,
    current_user_id: str = Depends(get_current_user_id_from_jwt)
):
    """Create a Stripe Checkout session or modify an existing subscription."""
    try:
        # Get Supabase client
        db = DBConnection()
        client = await db.client
        
        # Get user email from auth.users
        user_result = await client.auth.admin.get_user_by_id(current_user_id)
        if not user_result: raise HTTPException(status_code=404, detail="User not found")
        email = user_result.user.email
        
        # Get or create Stripe customer
        customer_id = await get_stripe_customer_id(client, current_user_id)
        if not customer_id: customer_id = await create_stripe_customer(client, current_user_id, email)
         
        # Get the target price and product ID
        try:
            price = await stripe.Price.retrieve_async(request.price_id, expand=['product'])
            product_id = price['product']['id']
        except stripe.error.InvalidRequestError:
            raise HTTPException(status_code=400, detail=f"Invalid price ID: {request.price_id}")
            
        # Verify the price belongs to our product
        if product_id != config.STRIPE_PRODUCT_ID:
            raise HTTPException(status_code=400, detail="Price ID does not belong to the correct product.")
            
        # Check for existing subscription for our product
        existing_subscription = await get_user_subscription(current_user_id)
        # print("Existing subscription for product:", existing_subscription)
        
        if existing_subscription:
            # --- Handle Subscription Change (Upgrade or Downgrade) ---
            try:
                subscription_id = existing_subscription['id']
                subscription_item = existing_subscription['items']['data'][0]
                current_price_id = subscription_item['price']['id']
                
                # Skip if already on this plan
                if current_price_id == request.price_id:
                    return {
                        "subscription_id": subscription_id,
                        "status": "no_change",
                        "message": "Already subscribed to this plan.",
                        "details": {
                            "is_upgrade": None,
                            "effective_date": None,
                            "current_price": round(price['unit_amount'] / 100, 2) if price.get('unit_amount') else 0,
                            "new_price": round(price['unit_amount'] / 100, 2) if price.get('unit_amount') else 0,
                        }
                    }
                
                # Validate plan change restrictions
                is_allowed, restriction_reason = is_plan_change_allowed(current_price_id, request.price_id)
                if not is_allowed:
                    raise HTTPException(
                        status_code=400, 
                        detail=f"Plan change not allowed: {restriction_reason}"
                    )
                
                # Check current subscription's commitment status
                commitment_info = await check_subscription_commitment(subscription_id)
                
                # Get current and new price details
                current_price = await stripe.Price.retrieve_async(current_price_id)
                new_price = price # Already retrieved
                
                # Determine if this is an upgrade
                # Consider yearly plans as upgrades regardless of unit price (due to discounts)
                current_interval = current_price.get('recurring', {}).get('interval', 'month')
                new_interval = new_price.get('recurring', {}).get('interval', 'month')
                
                is_upgrade = (
                    new_price['unit_amount'] > current_price['unit_amount'] or  # Traditional price upgrade
                    (current_interval == 'month' and new_interval == 'year')    # Monthly to yearly upgrade
                )
                
                logger.info(f"Price comparison: current={current_price['unit_amount']}, new={new_price['unit_amount']}, "
                           f"intervals: {current_interval}->{new_interval}, is_upgrade={is_upgrade}")

                # For commitment subscriptions, handle differently
                if commitment_info.get('has_commitment'):
                    if is_upgrade:
                        # Allow upgrades for commitment subscriptions immediately
                        logger.info(f"Upgrading commitment subscription {subscription_id}")
                        
                        # Regular subscription modification for upgrades
                        updated_subscription = await stripe.Subscription.modify_async(
                            subscription_id,
                            items=[{
                                'id': subscription_item['id'],
                                'price': request.price_id,
                            }],
                            proration_behavior='always_invoice',  # Prorate and charge immediately
                            billing_cycle_anchor='now',          # Reset billing cycle
                            metadata={
                                **existing_subscription.get('metadata', {}),
                                'commitment_type': request.commitment_type or 'monthly'
                            }
                        )
                        
                        # Update active status in database
                        await client.schema('basejump').from_('billing_customers').update(
                            {'active': True}
                        ).eq('id', customer_id).execute()
                        logger.info(f"Updated customer {customer_id} active status to TRUE after subscription upgrade")
                        
                        # Force immediate payment for upgrades
                        latest_invoice = None
                        if updated_subscription.latest_invoice:
                            latest_invoice_id = updated_subscription.latest_invoice
                            latest_invoice = await stripe.Invoice.retrieve_async(latest_invoice_id)
                            
                            try:
                                logger.info(f"Latest invoice {latest_invoice_id} status: {latest_invoice.status}")
                                
                                # If invoice is in draft status, finalize it to trigger immediate payment
                                if latest_invoice.status == 'draft':
                                    finalized_invoice = stripe.Invoice.finalize_invoice(latest_invoice_id)
                                    logger.info(f"Finalized invoice {latest_invoice_id} for immediate payment")
                                    latest_invoice = finalized_invoice
                                    
                                    # Pay the invoice immediately if it's still open
                                    if finalized_invoice.status == 'open':
                                        paid_invoice = stripe.Invoice.pay(latest_invoice_id)
                                        logger.info(f"Paid invoice {latest_invoice_id} immediately, status: {paid_invoice.status}")
                                        latest_invoice = paid_invoice
                                elif latest_invoice.status == 'open':
                                    # Invoice is already finalized but not paid, pay it
                                    paid_invoice = stripe.Invoice.pay(latest_invoice_id)
                                    logger.info(f"Paid existing open invoice {latest_invoice_id}, status: {paid_invoice.status}")
                                    latest_invoice = paid_invoice
                                else:
                                    logger.info(f"Invoice {latest_invoice_id} is in status {latest_invoice.status}, no action needed")
                                    
                            except Exception as invoice_error:
                                logger.error(f"Error processing invoice for immediate payment: {str(invoice_error)}")
                                # Don't fail the entire operation if invoice processing fails
                        
                        return {
                            "subscription_id": updated_subscription.id,
                            "status": "updated",
                            "message": f"Subscription upgraded successfully",
                            "details": {
                                "is_upgrade": True,
                                "effective_date": "immediate",
                                "current_price": round(current_price['unit_amount'] / 100, 2) if current_price.get('unit_amount') else 0,
                                "new_price": round(new_price['unit_amount'] / 100, 2) if new_price.get('unit_amount') else 0,
                                "invoice": {
                                    "id": latest_invoice['id'] if latest_invoice else None,
                                    "status": latest_invoice['status'] if latest_invoice else None,
                                    "amount_due": round(latest_invoice['amount_due'] / 100, 2) if latest_invoice else 0,
                                    "amount_paid": round(latest_invoice['amount_paid'] / 100, 2) if latest_invoice else 0
                                } if latest_invoice else None
                            }
                        }
                    else:
                        # Downgrade for commitment subscription - must wait until commitment ends
                        if not commitment_info.get('can_cancel'):
                            return {
                                "subscription_id": subscription_id,
                                "status": "commitment_blocks_downgrade",
                                "message": f"Cannot downgrade during commitment period. {commitment_info.get('months_remaining', 0)} months remaining.",
                                "details": {
                                    "is_upgrade": False,
                                    "effective_date": commitment_info.get('commitment_end_date'),
                                    "current_price": round(current_price['unit_amount'] / 100, 2) if current_price.get('unit_amount') else 0,
                                    "new_price": round(new_price['unit_amount'] / 100, 2) if new_price.get('unit_amount') else 0,
                                    "commitment_end_date": commitment_info.get('commitment_end_date'),
                                    "months_remaining": commitment_info.get('months_remaining', 0)
                                }
                            }
                        # If commitment allows cancellation, proceed with normal downgrade logic
                else:
                    # Regular subscription without commitment - use existing logic
                    pass

                if is_upgrade:
                    # --- Handle Upgrade --- Immediate modification
                    updated_subscription = await stripe.Subscription.modify_async(
                        subscription_id,
                        items=[{
                            'id': subscription_item['id'],
                            'price': request.price_id,
                        }],
                        proration_behavior='always_invoice', # Prorate and charge immediately
                        billing_cycle_anchor='now' # Reset billing cycle
                    )
                    
                    # Update active status in database to true (customer has active subscription)
                    await client.schema('basejump').from_('billing_customers').update(
                        {'active': True}
                    ).eq('id', customer_id).execute()
                    logger.info(f"Updated customer {customer_id} active status to TRUE after subscription upgrade")
                    
                    latest_invoice = None
                    if updated_subscription.latest_invoice:
                        latest_invoice_id = updated_subscription.latest_invoice
                        latest_invoice = await stripe.Invoice.retrieve_async(latest_invoice_id)
                        
                        # Force immediate payment for upgrades
                        try:
                            logger.info(f"Latest invoice {latest_invoice_id} status: {latest_invoice.status}")
                            
                            # If invoice is in draft status, finalize it to trigger immediate payment
                            if latest_invoice.status == 'draft':
                                finalized_invoice = stripe.Invoice.finalize_invoice(latest_invoice_id)
                                logger.info(f"Finalized invoice {latest_invoice_id} for immediate payment")
                                latest_invoice = finalized_invoice  # Update reference
                                
                                # Pay the invoice immediately if it's still open
                                if finalized_invoice.status == 'open':
                                    paid_invoice = stripe.Invoice.pay(latest_invoice_id)
                                    logger.info(f"Paid invoice {latest_invoice_id} immediately, status: {paid_invoice.status}")
                                    latest_invoice = paid_invoice  # Update reference
                            elif latest_invoice.status == 'open':
                                # Invoice is already finalized but not paid, pay it
                                paid_invoice = stripe.Invoice.pay(latest_invoice_id)
                                logger.info(f"Paid existing open invoice {latest_invoice_id}, status: {paid_invoice.status}")
                                latest_invoice = paid_invoice  # Update reference
                            else:
                                logger.info(f"Invoice {latest_invoice_id} is in status {latest_invoice.status}, no action needed")
                                
                        except Exception as invoice_error:
                            logger.error(f"Error processing invoice for immediate payment: {str(invoice_error)}")
                            # Don't fail the entire operation if invoice processing fails
                    
                    return {
                        "subscription_id": updated_subscription.id,
                        "status": "updated",
                        "message": "Subscription upgraded successfully",
                        "details": {
                            "is_upgrade": True,
                            "effective_date": "immediate",
                            "current_price": round(current_price['unit_amount'] / 100, 2) if current_price.get('unit_amount') else 0,
                            "new_price": round(new_price['unit_amount'] / 100, 2) if new_price.get('unit_amount') else 0,
                            "invoice": {
                                "id": latest_invoice['id'] if latest_invoice else None,
                                "status": latest_invoice['status'] if latest_invoice else None,
                                "amount_due": round(latest_invoice['amount_due'] / 100, 2) if latest_invoice else 0,
                                "amount_paid": round(latest_invoice['amount_paid'] / 100, 2) if latest_invoice else 0
                            } if latest_invoice else None
                        }
                    }
                else:
                    # --- Handle Downgrade --- Simple downgrade at period end
                    updated_subscription = await stripe.Subscription.modify_async(
                        subscription_id,
                        items=[{
                            'id': subscription_item['id'],
                            'price': request.price_id,
                        }],
                        proration_behavior='none',  # No proration for downgrades
                        billing_cycle_anchor='unchanged'  # Keep current billing cycle
                    )
                    
                    # Update active status in database
                    await client.schema('basejump').from_('billing_customers').update(
                        {'active': True}
                    ).eq('id', customer_id).execute()
                    logger.info(f"Updated customer {customer_id} active status to TRUE after subscription downgrade")
                    
                    return {
                        "subscription_id": updated_subscription.id,
                        "status": "updated",
                        "message": "Subscription downgraded successfully",
                        "details": {
                            "is_upgrade": False,
                            "effective_date": "immediate",
                            "current_price": round(current_price['unit_amount'] / 100, 2) if current_price.get('unit_amount') else 0,
                            "new_price": round(new_price['unit_amount'] / 100, 2) if new_price.get('unit_amount') else 0,
                        }
                    }
            except Exception as e:
                logger.exception(f"Error updating subscription {existing_subscription.get('id') if existing_subscription else 'N/A'}: {str(e)}")
                raise HTTPException(status_code=500, detail=f"Error updating subscription: {str(e)}")
        else:
            # Create regular subscription with commitment metadata if specified
            session = await stripe.checkout.Session.create_async(
                customer=customer_id,
                payment_method_types=['card'],
                line_items=[{'price': request.price_id, 'quantity': 1}],
                mode='subscription',
                subscription_data={
                    'metadata': {
                        'commitment_type': request.commitment_type or 'monthly',
                        'user_id': current_user_id
                    }
                },
                success_url=request.success_url,
                cancel_url=request.cancel_url,
                metadata={
                    'user_id': current_user_id,
                    'product_id': product_id,
                    'tolt_referral': request.tolt_referral,
                    'commitment_type': request.commitment_type or 'monthly'
                },
                allow_promotion_codes=True
            )
            
            # Update customer status to potentially active (will be confirmed by webhook)
            await client.schema('basejump').from_('billing_customers').update(
                {'active': True}
            ).eq('id', customer_id).execute()
            logger.info(f"Updated customer {customer_id} active status to TRUE after creating checkout session")
            
            return {"session_id": session['id'], "url": session['url'], "status": "new"}
        
    except Exception as e:
        logger.exception(f"Error creating checkout session: {str(e)}")
        # Check if it's a Stripe error with more details
        if hasattr(e, 'json_body') and e.json_body and 'error' in e.json_body:
            error_detail = e.json_body['error'].get('message', str(e))
        else:
            error_detail = str(e)
        raise HTTPException(status_code=500, detail=f"Error creating checkout session: {error_detail}")

@router.post("/create-portal-session")
async def create_portal_session(
    request: CreatePortalSessionRequest,
    current_user_id: str = Depends(get_current_user_id_from_jwt)
):
    """Create a Stripe Customer Portal session for subscription management."""
    try:
        # Get Supabase client
        db = DBConnection()
        client = await db.client
        
        # Get customer ID
        customer_id = await get_stripe_customer_id(client, current_user_id)
        if not customer_id:
            raise HTTPException(status_code=404, detail="No billing customer found")
        
        # Ensure the portal configuration has subscription_update enabled
        try:
            # First, check if we have a configuration that already enables subscription update
            configurations = await stripe.billing_portal.Configuration.list_async(limit=100)
            active_config = None
            
            # Look for a configuration with subscription_update enabled
            for config in configurations.get('data', []):
                features = config.get('features', {})
                subscription_update = features.get('subscription_update', {})
                if subscription_update.get('enabled', False):
                    active_config = config
                    logger.info(f"Found existing portal configuration with subscription_update enabled: {config['id']}")
                    break
            
            # If no config with subscription_update found, create one or update the active one
            if not active_config:
                # Find the active configuration or create a new one
                if configurations.get('data', []):
                    default_config = configurations['data'][0]
                    logger.info(f"Updating default portal configuration: {default_config['id']} to enable subscription_update")
                    
                    active_config = await stripe.billing_portal.Configuration.update_async(
                        default_config['id'],
                        features={
                            'subscription_update': {
                                'enabled': True,
                                'proration_behavior': 'create_prorations',
                                'default_allowed_updates': ['price']
                            },
                            # Preserve other features that may already be enabled
                            'customer_update': default_config.get('features', {}).get('customer_update', {'enabled': True, 'allowed_updates': ['email', 'address']}),
                            'invoice_history': {'enabled': True},
                            'payment_method_update': {'enabled': True}
                        }
                    )
                else:
                    # Create a new configuration with subscription_update enabled
                    logger.info("Creating new portal configuration with subscription_update enabled")
                    active_config = await stripe.billing_portal.Configuration.create_async(
                        business_profile={
                            'headline': 'Subscription Management',
                            'privacy_policy_url': config.FRONTEND_URL + '/privacy',
                            'terms_of_service_url': config.FRONTEND_URL + '/terms'
                        },
                        features={
                            'subscription_update': {
                                'enabled': True,
                                'proration_behavior': 'create_prorations',
                                'default_allowed_updates': ['price']
                            },
                            'customer_update': {
                                'enabled': True,
                                'allowed_updates': ['email', 'address']
                            },
                            'invoice_history': {'enabled': True},
                            'payment_method_update': {'enabled': True}
                        }
                    )
            
            # Log the active configuration for debugging
            logger.info(f"Using portal configuration: {active_config['id']} with subscription_update: {active_config.get('features', {}).get('subscription_update', {}).get('enabled', False)}")
        
        except Exception as config_error:
            logger.warning(f"Error configuring portal: {config_error}. Continuing with default configuration.")
        
        # Create portal session using the proper configuration if available
        portal_params = {
            "customer": customer_id,
            "return_url": request.return_url
        }
        
        # Add configuration_id if we found or created one with subscription_update enabled
        if active_config:
            portal_params["configuration"] = active_config['id']
        
        # Create the session
        session = await stripe.billing_portal.Session.create_async(**portal_params)
        
        return {"url": session.url}
        
    except Exception as e:
        logger.error(f"Error creating portal session: {str(e)}")
        raise HTTPException(status_code=500, detail=str(e))

@router.get("/subscription")
async def get_subscription(
    current_user_id: str = Depends(get_current_user_id_from_jwt)
):
    """Get the current subscription status for the current user, including scheduled changes."""
    try:
        # Get subscription from Stripe (this helper already handles filtering/cleanup)
        subscription = await get_user_subscription(current_user_id)
        # print("Subscription data for status:", subscription)
        
        # Calculate current usage
        db = DBConnection()
        client = await db.client
        current_usage = await calculate_monthly_usage(client, current_user_id)

        if not subscription:
            # Default to free tier status if no active subscription for our product
            free_tier_id = config.STRIPE_FREE_TIER_ID
            free_tier_info = SUBSCRIPTION_TIERS.get(free_tier_id)
            return SubscriptionStatus(
                status="no_subscription",
                plan_name=free_tier_info.get('name', 'free') if free_tier_info else 'free',
                price_id=free_tier_id,
                minutes_limit=free_tier_info.get('minutes') if free_tier_info else 0,
                cost_limit=free_tier_info.get('cost') if free_tier_info else 0,
                current_usage=current_usage
            )
        
        # Extract current plan details
        current_item = subscription['items']['data'][0]
        current_price_id = current_item['price']['id']
        current_tier_info = SUBSCRIPTION_TIERS.get(current_price_id)
        if not current_tier_info:
            # Fallback if somehow subscribed to an unknown price within our product
            logger.warning(f"User {current_user_id} subscribed to unknown price {current_price_id}. Defaulting info.")
            current_tier_info = {'name': 'unknown', 'minutes': 0}
        
        status_response = SubscriptionStatus(
            status=subscription['status'], # 'active', 'trialing', etc.
            plan_name=subscription['plan'].get('nickname') or current_tier_info['name'],
            price_id=current_price_id,
            current_period_end=datetime.fromtimestamp(current_item['current_period_end'], tz=timezone.utc),
            cancel_at_period_end=subscription['cancel_at_period_end'],
            trial_end=datetime.fromtimestamp(subscription['trial_end'], tz=timezone.utc) if subscription.get('trial_end') else None,
            minutes_limit=current_tier_info['minutes'],
            cost_limit=current_tier_info['cost'],
            current_usage=current_usage,
            has_schedule=False, # Default
            subscription_id=subscription['id'],
            subscription={
                'id': subscription['id'],
                'status': subscription['status'],
                'cancel_at_period_end': subscription['cancel_at_period_end'],
                'cancel_at': subscription.get('cancel_at'),
                'current_period_end': current_item['current_period_end']
            }
        )

        # Check for an attached schedule (indicates pending downgrade)
        schedule_id = subscription.get('schedule')
        if schedule_id:
            try:
                schedule = await stripe.SubscriptionSchedule.retrieve_async(schedule_id)
                # Find the *next* phase after the current one
                next_phase = None
                current_phase_end = current_item['current_period_end']
                
                for phase in schedule.get('phases', []):
                    # Check if this phase starts exactly when the current one ends
                    if phase.get('start_date') == current_phase_end:
                        next_phase = phase
                        break # Found the immediate next phase

                if next_phase:
                    scheduled_item = next_phase['items'][0] # Assuming single item
                    scheduled_price_id = scheduled_item['price'] # Price ID might be string here
                    scheduled_tier_info = SUBSCRIPTION_TIERS.get(scheduled_price_id)
                    
                    status_response.has_schedule = True
                    status_response.status = 'scheduled_downgrade' # Override status
                    status_response.scheduled_plan_name = scheduled_tier_info.get('name', 'unknown') if scheduled_tier_info else 'unknown'
                    status_response.scheduled_price_id = scheduled_price_id
                    status_response.scheduled_change_date = datetime.fromtimestamp(next_phase['start_date'], tz=timezone.utc)
                    
            except Exception as schedule_error:
                logger.error(f"Error retrieving or parsing schedule {schedule_id} for sub {subscription['id']}: {schedule_error}")
                # Proceed without schedule info if retrieval fails

        return status_response
        
    except Exception as e:
        logger.exception(f"Error getting subscription status for user {current_user_id}: {str(e)}") # Use logger.exception
        raise HTTPException(status_code=500, detail="Error retrieving subscription status.")

@router.get("/check-status")
async def check_status(
    current_user_id: str = Depends(get_current_user_id_from_jwt)
):
    """Check if the user can run agents based on their subscription and usage."""
    try:
        # Get Supabase client
        db = DBConnection()
        client = await db.client
        
        can_run, message, subscription = await check_billing_status(client, current_user_id)
        
        return {
            "can_run": can_run,
            "message": message,
            "subscription": subscription
        }
        
    except Exception as e:
        logger.error(f"Error checking billing status: {str(e)}")
        raise HTTPException(status_code=500, detail=str(e))

@router.post("/webhook")
async def stripe_webhook(request: Request):
    """Handle Stripe webhook events."""
    try:
        # Get the webhook secret from config
        webhook_secret = config.STRIPE_WEBHOOK_SECRET
        
        # Get the webhook payload
        payload = await request.body()
        sig_header = request.headers.get('stripe-signature')
        
        # Verify webhook signature
        try:
            event = stripe.Webhook.construct_event(
                payload, sig_header, webhook_secret
            )
            logger.info(f"Received Stripe webhook: {event.type} - Event ID: {event.id}")
        except ValueError as e:
            logger.error(f"Invalid webhook payload: {str(e)}")
            raise HTTPException(status_code=400, detail="Invalid payload")
        except stripe.error.SignatureVerificationError as e:
            logger.error(f"Invalid webhook signature: {str(e)}")
            raise HTTPException(status_code=400, detail="Invalid signature")
        
        # Handle the event
        if event.type in ['customer.subscription.created', 'customer.subscription.updated', 'customer.subscription.deleted']:
            # Extract the subscription and customer information
            subscription = event.data.object
            customer_id = subscription.get('customer')
            
            if not customer_id:
                logger.warning(f"No customer ID found in subscription event: {event.type}")
                return {"status": "error", "message": "No customer ID found"}
            
            # Get database connection
            db = DBConnection()
            client = await db.client
            
            if event.type == 'customer.subscription.created':
                # Update customer active status for new subscriptions
                if subscription.get('status') in ['active', 'trialing']:
                    await client.schema('basejump').from_('billing_customers').update(
                        {'active': True}
                    ).eq('id', customer_id).execute()
                    logger.info(f"Webhook: Updated customer {customer_id} active status to TRUE based on {event.type}")
                    
            elif event.type == 'customer.subscription.updated':
                # Check if subscription is active
                if subscription.get('status') in ['active', 'trialing']:
                    # Update customer's active status to true
                    await client.schema('basejump').from_('billing_customers').update(
                        {'active': True}
                    ).eq('id', customer_id).execute()
                    logger.info(f"Webhook: Updated customer {customer_id} active status to TRUE based on {event.type}")
                else:
                    # Subscription is not active (e.g., past_due, canceled, etc.)
                    # Check if customer has any other active subscriptions before updating status
                    has_active = len(await stripe.Subscription.list_async(
                        customer=customer_id,
                        status='active',
                        limit=1
                    ).get('data', [])) > 0
                    
                    if not has_active:
                        await client.schema('basejump').from_('billing_customers').update(
                            {'active': False}
                        ).eq('id', customer_id).execute()
                        logger.info(f"Webhook: Updated customer {customer_id} active status to FALSE based on {event.type}")
            
            elif event.type == 'customer.subscription.deleted':
                # Check if customer has any other active subscriptions
                has_active = len((await stripe.Subscription.list_async(
                    customer=customer_id,
                    status='active',
                    limit=1
                )).get('data', [])) > 0
                
                if not has_active:
                    # If no active subscriptions left, set active to false
                    await client.schema('basejump').from_('billing_customers').update(
                        {'active': False}
                    ).eq('id', customer_id).execute()
                    logger.info(f"Webhook: Updated customer {customer_id} active status to FALSE after subscription deletion")
            
            logger.info(f"Processed {event.type} event for customer {customer_id}")
        
        return {"status": "success"}
        
    except Exception as e:
        logger.error(f"Error processing webhook: {str(e)}")
        raise HTTPException(status_code=500, detail=str(e))

@router.get("/available-models")
async def get_available_models(
    current_user_id: str = Depends(get_current_user_id_from_jwt)
):
    """Get the list of models available to the user based on their subscription tier."""
    try:
        # Get Supabase client
        db = DBConnection()
        client = await db.client
        
        # Check if we're in local development mode
        if config.ENV_MODE == EnvMode.LOCAL:
            logger.info("Running in local development mode - billing checks are disabled")
            
            # In local mode, return all models from MODEL_NAME_ALIASES
            model_info = []
            for short_name, full_name in MODEL_NAME_ALIASES.items():
                # Skip entries where the key is a full name to avoid duplicates
                # if short_name == full_name or '/' in short_name:
                #     continue
                
                model_info.append({
                    "id": full_name,
                    "display_name": short_name,
                    "short_name": short_name,
                    "requires_subscription": False  # Always false in local dev mode
                })
            
            return {
                "models": model_info,
                "subscription_tier": "Local Development",
                "total_models": len(model_info)
            }
        
        
        # For non-local mode, get list of allowed models for this user
        allowed_models = await get_allowed_models_for_user(client, current_user_id)
        free_tier_models = MODEL_ACCESS_TIERS.get('free', [])
        
        # Get subscription info for context
        subscription = await get_user_subscription(current_user_id)
        
        # Determine tier name from subscription
        tier_name = 'free'
        if subscription:
            price_id = None
            if subscription.get('items') and subscription['items'].get('data') and len(subscription['items']['data']) > 0:
                price_id = subscription['items']['data'][0]['price']['id']
            else:
                price_id = subscription.get('price_id', config.STRIPE_FREE_TIER_ID)
            
            # Get tier info for this price_id
            tier_info = SUBSCRIPTION_TIERS.get(price_id)
            if tier_info:
                tier_name = tier_info['name']
        
        # Get all unique full model names from MODEL_NAME_ALIASES
        all_models = set()
        model_aliases = {}
        
        for short_name, full_name in MODEL_NAME_ALIASES.items():
            # Add all unique full model names
            all_models.add(full_name)
            
            # Only include short names that don't match their full names for aliases
            if short_name != full_name and not short_name.startswith("openai/") and not short_name.startswith("anthropic/") and not short_name.startswith("openrouter/") and not short_name.startswith("xai/"):
                if full_name not in model_aliases:
                    model_aliases[full_name] = short_name
        
        # Create model info with display names for ALL models
        model_info = []
        for model in all_models:
            display_name = model_aliases.get(model, model.split('/')[-1] if '/' in model else model)
            
            # Check if model requires subscription (not in free tier)
            requires_sub = model not in free_tier_models
            
            # Check if model is available with current subscription
            is_available = model in allowed_models
            
            # Get pricing information - check hardcoded prices first, then litellm
            pricing_info = {}
            
            # Check if we have hardcoded pricing for this model
            hardcoded_pricing = get_model_pricing(model)
            if hardcoded_pricing:
                input_cost_per_million, output_cost_per_million = hardcoded_pricing
                pricing_info = {
                    "input_cost_per_million_tokens": input_cost_per_million * TOKEN_PRICE_MULTIPLIER,
                    "output_cost_per_million_tokens": output_cost_per_million * TOKEN_PRICE_MULTIPLIER,
                    "max_tokens": None
                }
            else:
                try:
                    # Try to get pricing using cost_per_token function
                    models_to_try = []
                    
                    # Add the original model name
                    models_to_try.append(model)
                    
                    # Try to resolve the model name using MODEL_NAME_ALIASES
                    if model in MODEL_NAME_ALIASES:
                        resolved_model = MODEL_NAME_ALIASES[model]
                        models_to_try.append(resolved_model)
                        # Also try without provider prefix if it has one
                        if '/' in resolved_model:
                            models_to_try.append(resolved_model.split('/', 1)[1])
                    
                    # If model is a value in aliases, try to find a matching key
                    for alias_key, alias_value in MODEL_NAME_ALIASES.items():
                        if alias_value == model:
                            models_to_try.append(alias_key)
                            break
                    
                    # Also try without provider prefix for the original model
                    if '/' in model:
                        models_to_try.append(model.split('/', 1)[1])
                    
                    # Special handling for Google models accessed via Google API
                    if model.startswith('gemini/'):
                        google_model_name = model.replace('gemini/', '')
                        models_to_try.append(google_model_name)
                    
                    # Special handling for Google models accessed via Google API
                    if model.startswith('gemini/'):
                        google_model_name = model.replace('gemini/', '')
                        models_to_try.append(google_model_name)
                    
                    # Try each model name variation until we find one that works
                    input_cost_per_token = None
                    output_cost_per_token = None
                    
                    for model_name in models_to_try:
                        try:
                            # Use cost_per_token with sample token counts to get the per-token costs
                            input_cost, output_cost = cost_per_token(model_name, 1000000, 1000000)
                            if input_cost is not None and output_cost is not None:
                                input_cost_per_token = input_cost
                                output_cost_per_token = output_cost
                                break
                        except Exception:
                            continue
                    
                    if input_cost_per_token is not None and output_cost_per_token is not None:
                        pricing_info = {
                            "input_cost_per_million_tokens": input_cost_per_token * TOKEN_PRICE_MULTIPLIER,
                            "output_cost_per_million_tokens": output_cost_per_million * TOKEN_PRICE_MULTIPLIER,
                            "max_tokens": None  # cost_per_token doesn't provide max_tokens info
                        }
                    else:
                        pricing_info = {
                            "input_cost_per_million_tokens": None,
                            "output_cost_per_million_tokens": None,
                            "max_tokens": None
                        }
                except Exception as e:
                    logger.warning(f"Could not get pricing for model {model}: {str(e)}")
                    pricing_info = {
                        "input_cost_per_million_tokens": None,
                        "output_cost_per_million_tokens": None,
                        "max_tokens": None
                    }

            model_info.append({
                "id": model,
                "display_name": display_name,
                "short_name": model_aliases.get(model),
                "requires_subscription": requires_sub,
                "is_available": is_available,
                **pricing_info
            })
        
        return {
            "models": model_info,
            "subscription_tier": tier_name,
            "total_models": len(model_info)
        }
        
    except Exception as e:
        logger.error(f"Error getting available models: {str(e)}")
        raise HTTPException(status_code=500, detail=f"Error getting available models: {str(e)}")


@router.get("/usage-logs")
async def get_usage_logs_endpoint(
    page: int = 0,
    items_per_page: int = 1000,
    current_user_id: str = Depends(get_current_user_id_from_jwt)
):
    """Get detailed usage logs for a user with pagination."""
    try:
        # Get Supabase client
        db = DBConnection()
        client = await db.client
        
        # Check if we're in local development mode
        if config.ENV_MODE == EnvMode.LOCAL:
            logger.info("Running in local development mode - usage logs are not available")
            return {
                "logs": [], 
                "has_more": False,
                "message": "Usage logs are not available in local development mode"
            }
        
        # Validate pagination parameters
        if page < 0:
            raise HTTPException(status_code=400, detail="Page must be non-negative")
        if items_per_page < 1 or items_per_page > 1000:
            raise HTTPException(status_code=400, detail="Items per page must be between 1 and 1000")
        
        # Get usage logs
        result = await get_usage_logs(client, current_user_id, page, items_per_page)
        
        return result
        
    except HTTPException:
        raise
    except Exception as e:
        logger.error(f"Error getting usage logs: {str(e)}")
        raise HTTPException(status_code=500, detail=f"Error getting usage logs: {str(e)}")

@router.get("/subscription-commitment/{subscription_id}")
async def get_subscription_commitment(
    subscription_id: str,
    current_user_id: str = Depends(get_current_user_id_from_jwt)
):
    """Get commitment status for a subscription."""
    try:
        # Verify the subscription belongs to the current user
        db = DBConnection()
        client = await db.client
        
        # Get user's subscription to verify ownership
        user_subscription = await get_user_subscription(current_user_id)
        if not user_subscription or user_subscription.get('id') != subscription_id:
            raise HTTPException(status_code=404, detail="Subscription not found or access denied")
        
        commitment_info = await check_subscription_commitment(subscription_id)
        return commitment_info
        
    except HTTPException:
        raise
    except Exception as e:
        logger.error(f"Error getting subscription commitment: {str(e)}")
        raise HTTPException(status_code=500, detail="Error retrieving commitment information")

@router.get("/subscription-details")
async def get_subscription_details(
    current_user_id: str = Depends(get_current_user_id_from_jwt)
):
    """Get detailed subscription information including commitment status."""
    try:
        subscription = await get_user_subscription(current_user_id)
        if not subscription:
            return {
                "subscription": None,
                "commitment": {"has_commitment": False, "can_cancel": True}
            }
        
        # Get commitment information
        commitment_info = await check_subscription_commitment(subscription['id'])
        
        # Enhanced subscription details
        subscription_details = {
            "id": subscription.get('id'),
            "status": subscription.get('status'),
            "current_period_end": subscription.get('current_period_end'),
            "current_period_start": subscription.get('current_period_start'),
            "cancel_at_period_end": subscription.get('cancel_at_period_end'),
            "items": subscription.get('items', {}).get('data', []),
            "metadata": subscription.get('metadata', {})
        }
        
        return {
            "subscription": subscription_details,
            "commitment": commitment_info
        }
        
    except Exception as e:
        logger.error(f"Error getting subscription details: {str(e)}")
        raise HTTPException(status_code=500, detail="Error retrieving subscription details")

@router.post("/cancel-subscription")
async def cancel_subscription(
    current_user_id: str = Depends(get_current_user_id_from_jwt)
):
    """Cancel subscription with yearly commitment handling."""
    try:
        # Get user's current subscription
        subscription = await get_user_subscription(current_user_id)
        if not subscription:
            raise HTTPException(status_code=404, detail="No active subscription found")
        
        subscription_id = subscription['id']
        
        # Check commitment status
        commitment_info = await check_subscription_commitment(subscription_id)
        
        # If subscription has yearly commitment and still in commitment period
        if commitment_info.get('has_commitment') and not commitment_info.get('can_cancel'):
            # Schedule cancellation at the end of the commitment period (1 year anniversary)
            commitment_end_date = datetime.fromisoformat(commitment_info.get('commitment_end_date').replace('Z', '+00:00'))
            cancel_at_timestamp = int(commitment_end_date.timestamp())
            
            # Update subscription to cancel at the commitment end date
            updated_subscription = await stripe.Subscription.modify_async(
                subscription_id,
                cancel_at=cancel_at_timestamp,
                metadata={
                    **subscription.get('metadata', {}),
                    'cancelled_by_user': 'true',
                    'cancellation_date': str(int(datetime.now(timezone.utc).timestamp())),
                    'scheduled_cancel_at_commitment_end': 'true'
                }
            )
            
            logger.info(f"Subscription {subscription_id} scheduled for cancellation at commitment end: {commitment_end_date}")
            
            return {
                "success": True,
                "status": "scheduled_for_commitment_end",
                "message": f"Subscription will be cancelled at the end of your yearly commitment period. {commitment_info.get('months_remaining', 0)} months remaining.",
                "details": {
                    "subscription_id": subscription_id,
                    "cancellation_effective_date": commitment_end_date.isoformat(),
                    "months_remaining": commitment_info.get('months_remaining', 0),
                    "access_until": commitment_end_date.strftime("%B %d, %Y"),
                    "commitment_end_date": commitment_info.get('commitment_end_date')
                }
            }
        
        # For non-commitment subscriptions or commitment period has ended, cancel at period end
        updated_subscription = await stripe.Subscription.modify_async(
            subscription_id,
            cancel_at_period_end=True,
            metadata={
                **subscription.get('metadata', {}),
                'cancelled_by_user': 'true',
                'cancellation_date': str(int(datetime.now(timezone.utc).timestamp()))
            }
        )

        logger.info(f"Subscription {subscription_id} marked for cancellation at period end")
        
        # Calculate when the subscription will actually end
        current_period_end = updated_subscription.current_period_end or subscription.get('current_period_end')
        
        # If still no period end, fetch fresh subscription data from Stripe
        if not current_period_end:
            logger.warning(f"No current_period_end found in cached data for subscription {subscription_id}, fetching fresh data from Stripe")
            try:
                fresh_subscription = await stripe.Subscription.retrieve_async(subscription_id)
                current_period_end = fresh_subscription.current_period_end
            except Exception as fetch_error:
                logger.error(f"Failed to fetch fresh subscription data: {fetch_error}")
        
        if not current_period_end:
            logger.error(f"No current_period_end found in subscription {subscription_id} even after fresh fetch")
            raise HTTPException(status_code=500, detail="Unable to determine subscription period end")
        
        period_end_date = datetime.fromtimestamp(current_period_end, timezone.utc)
        
        return {
            "success": True,
            "status": "cancelled_at_period_end",
            "message": "Subscription will be cancelled at the end of your current billing period.",
            "details": {
                "subscription_id": subscription_id,
                "cancellation_effective_date": period_end_date.isoformat(),
                "current_period_end": current_period_end,
                "access_until": period_end_date.strftime("%B %d, %Y")
            }
        }
        
    except HTTPException:
        raise
    except Exception as e:
        logger.error(f"Error cancelling subscription: {str(e)}")
        raise HTTPException(status_code=500, detail="Error processing cancellation request")

@router.post("/reactivate-subscription")
async def reactivate_subscription(
    current_user_id: str = Depends(get_current_user_id_from_jwt)
):
    """Reactivate a subscription that was marked for cancellation."""
    try:
        # Get user's current subscription
        subscription = await get_user_subscription(current_user_id)
        if not subscription:
            raise HTTPException(status_code=404, detail="No subscription found")
        
        subscription_id = subscription['id']
        
        # Check if subscription is marked for cancellation (either cancel_at_period_end or cancel_at)
        is_cancelled = subscription.get('cancel_at_period_end') or subscription.get('cancel_at')
        if not is_cancelled:
            return {
                "success": False,
                "status": "not_cancelled",
                "message": "Subscription is not marked for cancellation."
            }
        
        # Prepare the modification parameters
        modify_params = {
            'cancel_at_period_end': False,
            'metadata': {
                **subscription.get('metadata', {}),
                'reactivated_by_user': 'true',
                'reactivation_date': str(int(datetime.now(timezone.utc).timestamp()))
            }
        }
        
        # If subscription has cancel_at set (yearly commitment), clear it
        if subscription.get('cancel_at'):
            modify_params['cancel_at'] = None
        
        # Reactivate the subscription
        updated_subscription = await stripe.Subscription.modify_async(
            subscription_id,
            **modify_params
        )
        
        logger.info(f"Subscription {subscription_id} reactivated by user")
        
        # Get the current period end safely
        current_period_end = updated_subscription.current_period_end or subscription.get('current_period_end')
        
        # If still no period end, fetch fresh subscription data from Stripe
        if not current_period_end:
            logger.warning(f"No current_period_end found in cached data for subscription {subscription_id}, fetching fresh data from Stripe")
            try:
                fresh_subscription = await stripe.Subscription.retrieve_async(subscription_id)
                current_period_end = fresh_subscription.current_period_end
            except Exception as fetch_error:
                logger.error(f"Failed to fetch fresh subscription data: {fetch_error}")
        
        if not current_period_end:
            logger.error(f"No current_period_end found in subscription {subscription_id} even after fresh fetch")
            raise HTTPException(status_code=500, detail="Unable to determine subscription period end")
        
        return {
            "success": True,
            "status": "reactivated",
            "message": "Subscription has been reactivated and will continue billing normally.",
            "details": {
                "subscription_id": subscription_id,
                "next_billing_date": datetime.fromtimestamp(
                    current_period_end, 
                    timezone.utc
                ).strftime("%B %d, %Y")
            }
        }
        
    except HTTPException:
        raise
    except Exception as e:
        logger.error(f"Error reactivating subscription: {str(e)}")
        raise HTTPException(status_code=500, detail="Error processing reactivation request")<|MERGE_RESOLUTION|>--- conflicted
+++ resolved
@@ -516,7 +516,6 @@
 
 
 async def can_use_model(client, user_id: str, model_name: str):
-<<<<<<< HEAD
     # BILLING DISABLED: Always allow model access for all users
     logger.info("Billing checks disabled - allowing access to all models")
     return True, "Billing disabled - all models allowed", {
@@ -524,20 +523,6 @@
         "plan_name": "Unlimited Access",
         "minutes_limit": "no limit"
     }
-=======
-    if config.ENV_MODE == EnvMode.LOCAL:
-        logger.info("Running in local development mode - billing checks are disabled")
-        return True, "Local development mode - billing disabled", {
-            "price_id": "local_dev",
-            "plan_name": "Local Development",
-            "minutes_limit": "no limit"
-        }
-
-    allowed_models = await get_allowed_models_for_user(client, user_id)
-    resolved_model = MODEL_NAME_ALIASES.get(model_name, model_name)
-    if resolved_model in allowed_models:
-        return True, "Model access allowed", allowed_models
->>>>>>> 6923403e
     
     # Original billing logic (commented out)
     # if config.ENV_MODE == EnvMode.LOCAL:
@@ -562,7 +547,6 @@
     Returns:
         Tuple[bool, str, Optional[Dict]]: (can_run, message, subscription_info)
     """
-<<<<<<< HEAD
     # BILLING DISABLED: Always allow unlimited usage
     logger.info("Billing checks disabled - allowing unlimited usage")
     return True, "Billing disabled - unlimited usage allowed", {
@@ -571,25 +555,7 @@
         "minutes_limit": "no limit"
     }
     
-    # Original billing logic (commented out)
-    # if config.ENV_MODE == EnvMode.LOCAL:
-    #     logger.info("Running in local development mode - billing checks are disabled")
-    #     return True, "Local development mode - billing disabled", {
-    #         "price_id": "local_dev",
-    #         "plan_name": "Local Development",
-    #         "minutes_limit": "no limit"
-    #     }
-    
-=======
-    if config.ENV_MODE == EnvMode.LOCAL:
-        logger.info("Running in local development mode - billing checks are disabled")
-        return True, "Local development mode - billing disabled", {
-            "price_id": "local_dev",
-            "plan_name": "Local Development",
-            "minutes_limit": "no limit"
-        }
-
->>>>>>> 6923403e
+    # Original billing logic (commented out below)
     # Get current subscription
     subscription = await get_user_subscription(user_id)
     # print("Current subscription:", subscription)
