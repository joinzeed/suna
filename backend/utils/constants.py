--- conflicted
+++ resolved
@@ -61,11 +61,7 @@
     
     # Paid tier only models
     "gemini/gemini-2.5-pro": {
-<<<<<<< HEAD
         "aliases": ["gemini/gemini-2.5-pro"],
-=======
-        "aliases": ["google/gemini-2.5-pro"],
->>>>>>> 086d7f42
         "pricing": {
             "input_cost_per_million_tokens": 1.25,
             "output_cost_per_million_tokens": 10.00
