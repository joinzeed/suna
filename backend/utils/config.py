"""
Configuration management.

This module provides a centralized way to access configuration settings and
environment variables across the application. It supports different environment
modes (development, staging, production) and provides validation for required
values.

Usage:
    from utils.config import config
    
    # Access configuration values
    api_key = config.OPENAI_API_KEY
    env_mode = config.ENV_MODE
"""

import os
from enum import Enum
from typing import Dict, Any, Optional, get_type_hints, Union
from dotenv import load_dotenv
import logging

logger = logging.getLogger(__name__)

class EnvMode(Enum):
    """Environment mode enumeration."""
    LOCAL = "local"
    STAGING = "staging"
    PRODUCTION = "production"

class Configuration:
    """
    Centralized configuration for AgentPress backend.
    
    This class loads environment variables and provides type checking and validation.
    Default values can be specified for optional configuration items.
    """
    
    # Environment mode
    ENV_MODE: EnvMode = EnvMode.LOCAL
    
    # Subscription tier IDs - Production
    STRIPE_FREE_TIER_ID_PROD: str = 'price_1RILb4G6l1KZGqIrK4QLrx9i'
    STRIPE_TIER_2_20_ID_PROD: str = 'price_1RILb4G6l1KZGqIrhomjgDnO'
    STRIPE_TIER_6_50_ID_PROD: str = 'price_1RILb4G6l1KZGqIr5q0sybWn'
    STRIPE_TIER_12_100_ID_PROD: str = 'price_1RILb4G6l1KZGqIr5Y20ZLHm'
    STRIPE_TIER_25_200_ID_PROD: str = 'price_1RILb4G6l1KZGqIrGAD8rNjb'
    STRIPE_TIER_50_400_ID_PROD: str = 'price_1RILb4G6l1KZGqIruNBUMTF1'
    STRIPE_TIER_125_800_ID_PROD: str = 'price_1RILb3G6l1KZGqIrbJA766tN'
    STRIPE_TIER_200_1000_ID_PROD: str = 'price_1RILb3G6l1KZGqIrmauYPOiN'
    
    # Yearly subscription tier IDs - Production (15% discount)
    STRIPE_TIER_2_20_YEARLY_ID_PROD: str = 'price_1ReHB5G6l1KZGqIrD70I1xqM'
    STRIPE_TIER_6_50_YEARLY_ID_PROD: str = 'price_1ReHAsG6l1KZGqIrlAog487C'
    STRIPE_TIER_12_100_YEARLY_ID_PROD: str = 'price_1ReHAWG6l1KZGqIrBHer2PQc'
    STRIPE_TIER_25_200_YEARLY_ID_PROD: str = 'price_1ReH9uG6l1KZGqIrsvMLHViC'
    STRIPE_TIER_50_400_YEARLY_ID_PROD: str = 'price_1ReH9fG6l1KZGqIrsPtu5KIA'
    STRIPE_TIER_125_800_YEARLY_ID_PROD: str = 'price_1ReH9GG6l1KZGqIrfgqaJyat'
    STRIPE_TIER_200_1000_YEARLY_ID_PROD: str = 'price_1ReH8qG6l1KZGqIrK1akY90q'

    # Yearly commitment prices - Production (15% discount, monthly payments with 12-month commitment via schedules)
    STRIPE_TIER_2_17_YEARLY_COMMITMENT_ID_PROD: str = 'price_1RqtqiG6l1KZGqIrhjVPtE1s'  # $17/month
    STRIPE_TIER_6_42_YEARLY_COMMITMENT_ID_PROD: str = 'price_1Rqtr8G6l1KZGqIrQ0ql0qHi'  # $42.50/month
    STRIPE_TIER_25_170_YEARLY_COMMITMENT_ID_PROD: str = 'price_1RqtrUG6l1KZGqIrEb8hLsk3'  # $170/month

    # Subscription tier IDs - Staging
    STRIPE_FREE_TIER_ID_STAGING: str = 'price_1RIGvuG6l1KZGqIrw14abxeL'
    STRIPE_TIER_2_20_ID_STAGING: str = 'price_1RIGvuG6l1KZGqIrCRu0E4Gi'
    STRIPE_TIER_6_50_ID_STAGING: str = 'price_1RIGvuG6l1KZGqIrvjlz5p5V'
    STRIPE_TIER_12_100_ID_STAGING: str = 'price_1RIGvuG6l1KZGqIrT6UfgblC'
    STRIPE_TIER_25_200_ID_STAGING: str = 'price_1RIGvuG6l1KZGqIrOVLKlOMj'
    STRIPE_TIER_50_400_ID_STAGING: str = 'price_1RIKNgG6l1KZGqIrvsat5PW7'
    STRIPE_TIER_125_800_ID_STAGING: str = 'price_1RIKNrG6l1KZGqIrjKT0yGvI'
    STRIPE_TIER_200_1000_ID_STAGING: str = 'price_1RIKQ2G6l1KZGqIrum9n8SI7'
    
    # Yearly subscription tier IDs - Staging (15% discount)
    STRIPE_TIER_2_20_YEARLY_ID_STAGING: str = 'price_1ReGogG6l1KZGqIrEyBTmtPk'
    STRIPE_TIER_6_50_YEARLY_ID_STAGING: str = 'price_1ReGoJG6l1KZGqIr0DJWtoOc'
    STRIPE_TIER_12_100_YEARLY_ID_STAGING: str = 'price_1ReGnZG6l1KZGqIr0ThLEl5S'
    STRIPE_TIER_25_200_YEARLY_ID_STAGING: str = 'price_1ReGmzG6l1KZGqIre31mqoEJ'
    STRIPE_TIER_50_400_YEARLY_ID_STAGING: str = 'price_1ReGmgG6l1KZGqIrn5nBc7e5'
    STRIPE_TIER_125_800_YEARLY_ID_STAGING: str = 'price_1ReGmMG6l1KZGqIrvE2ycrAX'
    STRIPE_TIER_200_1000_YEARLY_ID_STAGING: str = 'price_1ReGlXG6l1KZGqIrlgurP5GU'

    # Yearly commitment prices - Staging (15% discount, monthly payments with 12-month commitment via schedules)
    STRIPE_TIER_2_17_YEARLY_COMMITMENT_ID_STAGING: str = 'price_1RqYGaG6l1KZGqIrIzcdPzeQ'  # $17/month
    STRIPE_TIER_6_42_YEARLY_COMMITMENT_ID_STAGING: str = 'price_1RqYH1G6l1KZGqIrWDKh8xIU'  # $42.50/month
    STRIPE_TIER_25_170_YEARLY_COMMITMENT_ID_STAGING: str = 'price_1RqYHbG6l1KZGqIrAUVf8KpG'  # $170/month
    
    # Computed subscription tier IDs based on environment
    @property
    def STRIPE_FREE_TIER_ID(self) -> str:
        if self.ENV_MODE == EnvMode.STAGING:
            return self.STRIPE_FREE_TIER_ID_STAGING
        return self.STRIPE_FREE_TIER_ID_PROD
    
    @property
    def STRIPE_TIER_2_20_ID(self) -> str:
        if self.ENV_MODE == EnvMode.STAGING:
            return self.STRIPE_TIER_2_20_ID_STAGING
        return self.STRIPE_TIER_2_20_ID_PROD
    
    @property
    def STRIPE_TIER_6_50_ID(self) -> str:
        if self.ENV_MODE == EnvMode.STAGING:
            return self.STRIPE_TIER_6_50_ID_STAGING
        return self.STRIPE_TIER_6_50_ID_PROD
    
    @property
    def STRIPE_TIER_12_100_ID(self) -> str:
        if self.ENV_MODE == EnvMode.STAGING:
            return self.STRIPE_TIER_12_100_ID_STAGING
        return self.STRIPE_TIER_12_100_ID_PROD
    
    @property
    def STRIPE_TIER_25_200_ID(self) -> str:
        if self.ENV_MODE == EnvMode.STAGING:
            return self.STRIPE_TIER_25_200_ID_STAGING
        return self.STRIPE_TIER_25_200_ID_PROD
    
    @property
    def STRIPE_TIER_50_400_ID(self) -> str:
        if self.ENV_MODE == EnvMode.STAGING:
            return self.STRIPE_TIER_50_400_ID_STAGING
        return self.STRIPE_TIER_50_400_ID_PROD
    
    @property
    def STRIPE_TIER_125_800_ID(self) -> str:
        if self.ENV_MODE == EnvMode.STAGING:
            return self.STRIPE_TIER_125_800_ID_STAGING
        return self.STRIPE_TIER_125_800_ID_PROD
    
    @property
    def STRIPE_TIER_200_1000_ID(self) -> str:
        if self.ENV_MODE == EnvMode.STAGING:
            return self.STRIPE_TIER_200_1000_ID_STAGING
        return self.STRIPE_TIER_200_1000_ID_PROD
    
    # Yearly tier computed properties
    @property
    def STRIPE_TIER_2_20_YEARLY_ID(self) -> str:
        if self.ENV_MODE == EnvMode.STAGING:
            return self.STRIPE_TIER_2_20_YEARLY_ID_STAGING
        return self.STRIPE_TIER_2_20_YEARLY_ID_PROD
    
    @property
    def STRIPE_TIER_6_50_YEARLY_ID(self) -> str:
        if self.ENV_MODE == EnvMode.STAGING:
            return self.STRIPE_TIER_6_50_YEARLY_ID_STAGING
        return self.STRIPE_TIER_6_50_YEARLY_ID_PROD
    
    @property
    def STRIPE_TIER_12_100_YEARLY_ID(self) -> str:
        if self.ENV_MODE == EnvMode.STAGING:
            return self.STRIPE_TIER_12_100_YEARLY_ID_STAGING
        return self.STRIPE_TIER_12_100_YEARLY_ID_PROD
    
    @property
    def STRIPE_TIER_25_200_YEARLY_ID(self) -> str:
        if self.ENV_MODE == EnvMode.STAGING:
            return self.STRIPE_TIER_25_200_YEARLY_ID_STAGING
        return self.STRIPE_TIER_25_200_YEARLY_ID_PROD
    
    @property
    def STRIPE_TIER_50_400_YEARLY_ID(self) -> str:
        if self.ENV_MODE == EnvMode.STAGING:
            return self.STRIPE_TIER_50_400_YEARLY_ID_STAGING
        return self.STRIPE_TIER_50_400_YEARLY_ID_PROD
    
    @property
    def STRIPE_TIER_125_800_YEARLY_ID(self) -> str:
        if self.ENV_MODE == EnvMode.STAGING:
            return self.STRIPE_TIER_125_800_YEARLY_ID_STAGING
        return self.STRIPE_TIER_125_800_YEARLY_ID_PROD
    
    @property
    def STRIPE_TIER_200_1000_YEARLY_ID(self) -> str:
        if self.ENV_MODE == EnvMode.STAGING:
            return self.STRIPE_TIER_200_1000_YEARLY_ID_STAGING
        return self.STRIPE_TIER_200_1000_YEARLY_ID_PROD
    
    # Yearly commitment prices computed properties
    @property
    def STRIPE_TIER_2_17_YEARLY_COMMITMENT_ID(self) -> str:
        if self.ENV_MODE == EnvMode.STAGING:
            return self.STRIPE_TIER_2_17_YEARLY_COMMITMENT_ID_STAGING
        return self.STRIPE_TIER_2_17_YEARLY_COMMITMENT_ID_PROD

    @property
    def STRIPE_TIER_6_42_YEARLY_COMMITMENT_ID(self) -> str:
        if self.ENV_MODE == EnvMode.STAGING:
            return self.STRIPE_TIER_6_42_YEARLY_COMMITMENT_ID_STAGING
        return self.STRIPE_TIER_6_42_YEARLY_COMMITMENT_ID_PROD

    @property
    def STRIPE_TIER_25_170_YEARLY_COMMITMENT_ID(self) -> str:
        if self.ENV_MODE == EnvMode.STAGING:
            return self.STRIPE_TIER_25_170_YEARLY_COMMITMENT_ID_STAGING
        return self.STRIPE_TIER_25_170_YEARLY_COMMITMENT_ID_PROD
    
    # LLM API keys
    ANTHROPIC_API_KEY: Optional[str] = None
    OPENAI_API_KEY: Optional[str] = None
    GROQ_API_KEY: Optional[str] = None
    OPENROUTER_API_KEY: Optional[str] = None
    XAI_API_KEY: Optional[str] = None
    MORPH_API_KEY: Optional[str] = None
    GOOGLE_API_KEY: Optional[str] = None
<<<<<<< HEAD
=======
    GEMINI_API_KEY: Optional[str] = None
>>>>>>> 96d91d4e
    OPENROUTER_API_BASE: Optional[str] = "https://openrouter.ai/api/v1"
    OR_SITE_URL: Optional[str] = "https://kortix.ai"
    OR_APP_NAME: Optional[str] = "Kortix AI"    
    
    # AWS Bedrock credentials
    AWS_ACCESS_KEY_ID: Optional[str] = None
    AWS_SECRET_ACCESS_KEY: Optional[str] = None
    AWS_REGION_NAME: Optional[str] = None
    CAMPAIGN_MANAGEMENT_LAMBDA_FUNCTION_NAME: Optional[str] = None
    SQS_QUEUE_URL: Optional[str] = None
    DEEP_RESEARCH_QUEUE_URL: Optional[str] = None
    
    # Model configuration
    MODEL_TO_USE: Optional[str] = "anthropic/claude-sonnet-4-20250514"
    
    # Supabase configuration
    SUPABASE_URL: str
    SUPABASE_ANON_KEY: str
    SUPABASE_SERVICE_ROLE_KEY: str
    
    # Redis configuration
    REDIS_HOST: str
    REDIS_PORT: int = 6379
    REDIS_PASSWORD: Optional[str] = None
    REDIS_SSL: bool = True
    
    # Daytona sandbox configuration
    DAYTONA_API_KEY: str
    DAYTONA_SERVER_URL: str
    DAYTONA_TARGET: str
    
    # Search and other API keys
    TAVILY_API_KEY: str
    RAPID_API_KEY: str
    CLOUDFLARE_API_TOKEN: Optional[str] = None
    FIRECRAWL_API_KEY: str
    FIRECRAWL_URL: Optional[str] = "https://api.firecrawl.dev"
    
    # Stripe configuration
    STRIPE_SECRET_KEY: Optional[str] = None
    STRIPE_WEBHOOK_SECRET: Optional[str] = None
    STRIPE_DEFAULT_PLAN_ID: Optional[str] = None
    STRIPE_DEFAULT_TRIAL_DAYS: int = 14
    
    # Stripe Product IDs
    STRIPE_PRODUCT_ID_PROD: str = 'prod_SCl7AQ2C8kK1CD'
    STRIPE_PRODUCT_ID_STAGING: str = 'prod_SCgIj3G7yPOAWY'
    
    # Sandbox configuration
    SANDBOX_IMAGE_NAME = "kortix/suna:0.1.3"
    SANDBOX_SNAPSHOT_NAME = "kortix/suna:0.1.3"
    SANDBOX_ENTRYPOINT = "/usr/bin/supervisord -n -c /etc/supervisor/conf.d/supervisord.conf"

    # LangFuse configuration
    LANGFUSE_PUBLIC_KEY: Optional[str] = None
    LANGFUSE_SECRET_KEY: Optional[str] = None
    LANGFUSE_HOST: str = "https://cloud.langfuse.com"

    # Admin API key for server-side operations
    KORTIX_ADMIN_API_KEY: Optional[str] = None
    
    # Finviz configuration
    FINVIZ_ELITE_EMAIL: Optional[str] = None
    FINVIZ_ELITE_PASSWORD: Optional[str] = None
    
    # AWS configuration
    AWS_ACCESS_KEY_ID: Optional[str] = None
    AWS_SECRET_ACCESS_KEY: Optional[str] = None
    AWS_REGION_NAME: Optional[str] = None
    CAMPAIGN_MANAGEMENT_LAMBDA_FUNCTION_NAME: Optional[str] = None
    SQS_QUEUE_URL: Optional[str] = None
    
    
    # Job Supabase configuration
    JOB_SUPABASE_URL: Optional[str] = None
    JOB_SUPABASE_SERVICE_ROLE_KEY: Optional[str] = None

    # Finviz configuration
    FINVIZ_ELITE_EMAIL: Optional[str] = None
    FINVIZ_ELITE_PASSWORD: Optional[str] = None
    
    # Job Supabase configuration
    JOB_SUPABASE_URL: Optional[str] = None
    JOB_SUPABASE_SERVICE_ROLE_KEY: Optional[str] = None

    # API Keys system configuration
    API_KEY_SECRET: str = "default-secret-key-change-in-production"
    API_KEY_LAST_USED_THROTTLE_SECONDS: int = 900
<<<<<<< HEAD
=======
    
    # Agent execution limits (can be overridden via environment variable)
    _MAX_PARALLEL_AGENT_RUNS_ENV: Optional[str] = None

>>>>>>> 96d91d4e
    @property
    def MAX_PARALLEL_AGENT_RUNS(self) -> int:
        """
        Get the maximum parallel agent runs limit.
        
        Can be overridden via MAX_PARALLEL_AGENT_RUNS environment variable.
        Defaults:
        - Production: 3
        - Local/Staging: 999999 (effectively infinite)
        """
        # Check for environment variable override first
        if self._MAX_PARALLEL_AGENT_RUNS_ENV is not None:
            try:
                return int(self._MAX_PARALLEL_AGENT_RUNS_ENV)
            except ValueError:
                logger.warning(f"Invalid MAX_PARALLEL_AGENT_RUNS value: {self._MAX_PARALLEL_AGENT_RUNS_ENV}, using default")
        
        # Environment-based defaults
        if self.ENV_MODE == EnvMode.PRODUCTION:
            return 3
        else:
            # Local and staging: effectively infinite
            return 999999
    @property
    def STRIPE_PRODUCT_ID(self) -> str:
        if self.ENV_MODE == EnvMode.STAGING:
            return self.STRIPE_PRODUCT_ID_STAGING
        return self.STRIPE_PRODUCT_ID_PROD
    
    def __init__(self):
        """Initialize configuration by loading from environment variables."""
        # Load environment variables from .env file if it exists
        load_dotenv()
        
        # Set environment mode first
        env_mode_str = os.getenv("ENV_MODE", EnvMode.LOCAL.value)
        try:
            self.ENV_MODE = EnvMode(env_mode_str.lower())
        except ValueError:
            logger.warning(f"Invalid ENV_MODE: {env_mode_str}, defaulting to LOCAL")
            self.ENV_MODE = EnvMode.LOCAL
            
        logger.info(f"Environment mode: {self.ENV_MODE.value}")
        
        # Load configuration from environment variables
        self._load_from_env()
        
        # Perform validation
        self._validate()
        
    def _load_from_env(self):
        """Load configuration values from environment variables."""
        for key, expected_type in get_type_hints(self.__class__).items():
            env_val = os.getenv(key)
            
            if env_val is not None:
                # Convert environment variable to the expected type
                if expected_type == bool:
                    # Handle boolean conversion
                    setattr(self, key, env_val.lower() in ('true', 't', 'yes', 'y', '1'))
                elif expected_type == int:
                    # Handle integer conversion
                    try:
                        setattr(self, key, int(env_val))
                    except ValueError:
                        logger.warning(f"Invalid value for {key}: {env_val}, using default")
                elif expected_type == EnvMode:
                    # Already handled for ENV_MODE
                    pass
                else:
                    # String or other type
                    setattr(self, key, env_val)
        
        # Custom handling for environment-dependent properties
        max_parallel_runs_env = os.getenv("MAX_PARALLEL_AGENT_RUNS")
        if max_parallel_runs_env is not None:
            self._MAX_PARALLEL_AGENT_RUNS_ENV = max_parallel_runs_env
    
    def _validate(self):
        """Validate configuration based on type hints."""
        # Get all configuration fields and their type hints
        type_hints = get_type_hints(self.__class__)
        
        # Find missing required fields
        missing_fields = []
        for field, field_type in type_hints.items():
            # Check if the field is Optional
            is_optional = hasattr(field_type, "__origin__") and field_type.__origin__ is Union and type(None) in field_type.__args__
            
            # If not optional and value is None, add to missing fields
            if not is_optional and getattr(self, field) is None:
                missing_fields.append(field)
        
        if missing_fields:
            error_msg = f"Missing required configuration fields: {', '.join(missing_fields)}"
            logger.error(error_msg)
            raise ValueError(error_msg)
    
    def get(self, key: str, default: Any = None) -> Any:
        """Get a configuration value with an optional default."""
        return getattr(self, key, default)
    
    def as_dict(self) -> Dict[str, Any]:
        """Return configuration as a dictionary."""
        return {
            key: getattr(self, key) 
            for key in get_type_hints(self.__class__).keys()
            if not key.startswith('_')
        }

# Create a singleton instance
config = Configuration() <|MERGE_RESOLUTION|>--- conflicted
+++ resolved
@@ -206,10 +206,6 @@
     XAI_API_KEY: Optional[str] = None
     MORPH_API_KEY: Optional[str] = None
     GOOGLE_API_KEY: Optional[str] = None
-<<<<<<< HEAD
-=======
-    GEMINI_API_KEY: Optional[str] = None
->>>>>>> 96d91d4e
     OPENROUTER_API_BASE: Optional[str] = "https://openrouter.ai/api/v1"
     OR_SITE_URL: Optional[str] = "https://kortix.ai"
     OR_APP_NAME: Optional[str] = "Kortix AI"    
@@ -275,36 +271,17 @@
     FINVIZ_ELITE_EMAIL: Optional[str] = None
     FINVIZ_ELITE_PASSWORD: Optional[str] = None
     
-    # AWS configuration
-    AWS_ACCESS_KEY_ID: Optional[str] = None
-    AWS_SECRET_ACCESS_KEY: Optional[str] = None
-    AWS_REGION_NAME: Optional[str] = None
-    CAMPAIGN_MANAGEMENT_LAMBDA_FUNCTION_NAME: Optional[str] = None
-    SQS_QUEUE_URL: Optional[str] = None
-    
-    
     # Job Supabase configuration
     JOB_SUPABASE_URL: Optional[str] = None
     JOB_SUPABASE_SERVICE_ROLE_KEY: Optional[str] = None
 
-    # Finviz configuration
-    FINVIZ_ELITE_EMAIL: Optional[str] = None
-    FINVIZ_ELITE_PASSWORD: Optional[str] = None
-    
-    # Job Supabase configuration
-    JOB_SUPABASE_URL: Optional[str] = None
-    JOB_SUPABASE_SERVICE_ROLE_KEY: Optional[str] = None
-
     # API Keys system configuration
     API_KEY_SECRET: str = "default-secret-key-change-in-production"
     API_KEY_LAST_USED_THROTTLE_SECONDS: int = 900
-<<<<<<< HEAD
-=======
     
     # Agent execution limits (can be overridden via environment variable)
     _MAX_PARALLEL_AGENT_RUNS_ENV: Optional[str] = None
 
->>>>>>> 96d91d4e
     @property
     def MAX_PARALLEL_AGENT_RUNS(self) -> int:
         """
