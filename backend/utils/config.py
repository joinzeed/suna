--- conflicted
+++ resolved
@@ -176,11 +176,7 @@
     OPENROUTER_API_KEY: Optional[str] = None
     XAI_API_KEY: Optional[str] = None
     MORPH_API_KEY: Optional[str] = None
-<<<<<<< HEAD
     GOOGLE_API_KEY: Optional[str] = None
-=======
-    GEMINI_API_KEY: Optional[str] = None
->>>>>>> 086d7f42
     OPENROUTER_API_BASE: Optional[str] = "https://openrouter.ai/api/v1"
     OR_SITE_URL: Optional[str] = "https://kortix.ai"
     OR_APP_NAME: Optional[str] = "Kortix AI"    
