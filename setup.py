#!/usr/bin/env python3
import os
import sys
import time
import platform
import subprocess
import re
import json
import secrets
import base64

# --- Constants ---
IS_WINDOWS = platform.system() == "Windows"
PROGRESS_FILE = ".setup_progress"
ENV_DATA_FILE = ".setup_env.json"


# --- ANSI Colors ---
class Colors:
    HEADER = "\033[95m"
    BLUE = "\033[94m"
    CYAN = "\033[96m"
    GREEN = "\033[92m"
    YELLOW = "\033[93m"
    RED = "\033[91m"
    ENDC = "\033[0m"
    BOLD = "\033[1m"
    UNDERLINE = "\033[4m"


# --- UI Helpers ---
def print_banner():
    """Prints the Suna setup banner."""
    print(
        f"""
{Colors.BLUE}{Colors.BOLD}
   ███████╗██╗   ██╗███╗   ██╗ █████╗ 
   ██╔════╝██║   ██║████╗  ██║██╔══██╗
   ███████╗██║   ██║██╔██╗ ██║███████║
   ╚════██║██║   ██║██║╚██╗██║██╔══██║
   ███████║╚██████╔╝██║ ╚████║██║  ██║
   ╚══════╝ ╚═════╝ ╚═╝  ╚═══╝╚═╝  ╚═╝
                                      
   Installation Wizard
{Colors.ENDC}
"""
    )


def print_step(step_num, total_steps, step_name):
    """Prints a formatted step header."""
    print(
        f"\n{Colors.BLUE}{Colors.BOLD}Step {step_num}/{total_steps}: {step_name}{Colors.ENDC}"
    )
    print(f"{Colors.CYAN}{'='*50}{Colors.ENDC}\n")


def print_info(message):
    """Prints an informational message."""
    print(f"{Colors.CYAN}ℹ️  {message}{Colors.ENDC}")


def print_success(message):
    """Prints a success message."""
    print(f"{Colors.GREEN}✅  {message}{Colors.ENDC}")


def print_warning(message):
    """Prints a warning message."""
    print(f"{Colors.YELLOW}⚠️  {message}{Colors.ENDC}")


def print_error(message):
    """Prints an error message."""
    print(f"{Colors.RED}❌  {message}{Colors.ENDC}")


# --- Environment File Parsing ---
def parse_env_file(filepath):
    """Parses a .env file and returns a dictionary of key-value pairs."""
    env_vars = {}
    if not os.path.exists(filepath):
        return env_vars

    try:
        with open(filepath, "r") as f:
            for line in f:
                line = line.strip()
                # Skip empty lines and comments
                if not line or line.startswith("#"):
                    continue
                # Handle key=value pairs
                if "=" in line:
                    key, value = line.split("=", 1)
                    key = key.strip()
                    value = value.strip()
                    # Remove quotes if present
                    if value.startswith('"') and value.endswith('"'):
                        value = value[1:-1]
                    elif value.startswith("'") and value.endswith("'"):
                        value = value[1:-1]
                    env_vars[key] = value
    except Exception as e:
        print_warning(f"Could not parse {filepath}: {e}")

    return env_vars


def load_existing_env_vars():
    """Loads existing environment variables from .env files."""
    backend_env = parse_env_file(os.path.join("backend", ".env"))
    frontend_env = parse_env_file(os.path.join("frontend", ".env.local"))

    # Organize the variables by category
    existing_vars = {
        "supabase": {
            "SUPABASE_URL": backend_env.get("SUPABASE_URL", ""),
            "SUPABASE_ANON_KEY": backend_env.get("SUPABASE_ANON_KEY", ""),
            "SUPABASE_SERVICE_ROLE_KEY": backend_env.get(
                "SUPABASE_SERVICE_ROLE_KEY", ""
            ),
        },
        "daytona": {
            "DAYTONA_API_KEY": backend_env.get("DAYTONA_API_KEY", ""),
            "DAYTONA_SERVER_URL": backend_env.get("DAYTONA_SERVER_URL", ""),
            "DAYTONA_TARGET": backend_env.get("DAYTONA_TARGET", ""),
        },
        "llm": {
            "OPENAI_API_KEY": backend_env.get("OPENAI_API_KEY", ""),
            "ANTHROPIC_API_KEY": backend_env.get("ANTHROPIC_API_KEY", ""),
            "OPENROUTER_API_KEY": backend_env.get("OPENROUTER_API_KEY", ""),
            "MORPH_API_KEY": backend_env.get("MORPH_API_KEY", ""),
            "GEMINI_API_KEY": backend_env.get("GEMINI_API_KEY", ""),
            "MODEL_TO_USE": backend_env.get("MODEL_TO_USE", ""),
            "GOOGLE_API_KEY": backend_env.get("GOOGLE_API_KEY", ""),
        },
        "search": {
            "TAVILY_API_KEY": backend_env.get("TAVILY_API_KEY", ""),
            "FIRECRAWL_API_KEY": backend_env.get("FIRECRAWL_API_KEY", ""),
            "FIRECRAWL_URL": backend_env.get("FIRECRAWL_URL", ""),
        },
        "rapidapi": {
            "RAPID_API_KEY": backend_env.get("RAPID_API_KEY", ""),
        },
        "smithery": {
            "SMITHERY_API_KEY": backend_env.get("SMITHERY_API_KEY", ""),
        },
        "qstash": {
            "QSTASH_URL": backend_env.get("QSTASH_URL", ""),
            "QSTASH_TOKEN": backend_env.get("QSTASH_TOKEN", ""),
            "QSTASH_CURRENT_SIGNING_KEY": backend_env.get(
                "QSTASH_CURRENT_SIGNING_KEY", ""
            ),
            "QSTASH_NEXT_SIGNING_KEY": backend_env.get("QSTASH_NEXT_SIGNING_KEY", ""),
        },
        "webhook": {
            "WEBHOOK_BASE_URL": backend_env.get("WEBHOOK_BASE_URL", ""),
        },
        "slack": {
            "SLACK_CLIENT_ID": backend_env.get("SLACK_CLIENT_ID", ""),
            "SLACK_CLIENT_SECRET": backend_env.get("SLACK_CLIENT_SECRET", ""),
            "SLACK_REDIRECT_URI": backend_env.get("SLACK_REDIRECT_URI", ""),
        },
        "mcp": {
            "MCP_CREDENTIAL_ENCRYPTION_KEY": backend_env.get(
                "MCP_CREDENTIAL_ENCRYPTION_KEY", ""
            ),
        },
        "pipedream": {
            "PIPEDREAM_PROJECT_ID": backend_env.get("PIPEDREAM_PROJECT_ID", ""),
            "PIPEDREAM_CLIENT_ID": backend_env.get("PIPEDREAM_CLIENT_ID", ""),
            "PIPEDREAM_CLIENT_SECRET": backend_env.get("PIPEDREAM_CLIENT_SECRET", ""),
            "PIPEDREAM_X_PD_ENVIRONMENT": backend_env.get("PIPEDREAM_X_PD_ENVIRONMENT", ""),
        },
        "frontend": {
            "NEXT_PUBLIC_SUPABASE_URL": frontend_env.get(
                "NEXT_PUBLIC_SUPABASE_URL", ""
            ),
            "NEXT_PUBLIC_SUPABASE_ANON_KEY": frontend_env.get(
                "NEXT_PUBLIC_SUPABASE_ANON_KEY", ""
            ),
            "NEXT_PUBLIC_BACKEND_URL": frontend_env.get("NEXT_PUBLIC_BACKEND_URL", ""),
            "NEXT_PUBLIC_URL": frontend_env.get("NEXT_PUBLIC_URL", ""),
            "NEXT_PUBLIC_ENV_MODE": frontend_env.get("NEXT_PUBLIC_ENV_MODE", ""),
        },
    }

    return existing_vars


def mask_sensitive_value(value, show_last=4):
    """Masks sensitive values for display, showing only the last few characters."""
    if not value or len(value) <= show_last:
        return value
    return "*" * (len(value) - show_last) + value[-show_last:]


# --- State Management ---
def save_progress(step, data):
    """Saves the current step and collected data."""
    with open(PROGRESS_FILE, "w") as f:
        json.dump({"step": step, "data": data}, f)


def load_progress():
    """Loads the last saved step and data."""
    if os.path.exists(PROGRESS_FILE):
        with open(PROGRESS_FILE, "r") as f:
            try:
                return json.load(f)
            except (json.JSONDecodeError, KeyError):
                return {"step": 0, "data": {}}
    return {"step": 0, "data": {}}


# --- Validators ---
def validate_url(url, allow_empty=False):
    """Validates a URL format."""
    if allow_empty and not url:
        return True
    pattern = re.compile(
        r"^(?:http|https)://"
        r"(?:(?:[A-Z0-9](?:[A-Z0-9-]{0,61}[A-Z0-9])?\.)+(?:[A-Z]{2,6}\.?|[A-Z0-9-]{2,}\.?)|"
        r"localhost|"
        r"\d{1,3}\.\d{1,3}\.\d{1,3}\.\d{1,3})"
        r"(?::\d+)?"
        r"(?:/?|[/?]\S+)$",
        re.IGNORECASE,
    )
    return bool(pattern.match(url))


def validate_api_key(api_key, allow_empty=False):
    """Performs a basic validation for an API key."""
    if allow_empty and not api_key:
        return True
    return bool(api_key and len(api_key) >= 10)


def generate_encryption_key():
    """Generates a secure base64-encoded encryption key for MCP credentials."""
    # Generate 32 random bytes (256 bits)
    key_bytes = secrets.token_bytes(32)
    # Encode as base64
    return base64.b64encode(key_bytes).decode("utf-8")


# --- Main Setup Class ---
class SetupWizard:
    def __init__(self):
        progress = load_progress()
        self.current_step = progress.get("step", 0)

        # Load existing environment variables from .env files
        existing_env_vars = load_existing_env_vars()

        # Start with existing values, then override with any saved progress
        self.env_vars = {
            "setup_method": None,
            "supabase": existing_env_vars["supabase"],
            "daytona": existing_env_vars["daytona"],
            "llm": existing_env_vars["llm"],
            "search": existing_env_vars["search"],
            "rapidapi": existing_env_vars["rapidapi"],
            "smithery": existing_env_vars["smithery"],
            "qstash": existing_env_vars["qstash"],
            "slack": existing_env_vars["slack"],
            "webhook": existing_env_vars["webhook"],
            "mcp": existing_env_vars["mcp"],
            "pipedream": existing_env_vars["pipedream"],
        }

        # Override with any progress data (in case user is resuming)
        saved_data = progress.get("data", {})
        for key, value in saved_data.items():
            if key in self.env_vars and isinstance(value, dict):
                self.env_vars[key].update(value)
            else:
                self.env_vars[key] = value

        self.total_steps = 18

    def show_current_config(self):
        """Shows the current configuration status."""
        config_items = []

        # Check Supabase
        if self.env_vars["supabase"]["SUPABASE_URL"]:
            config_items.append(f"{Colors.GREEN}✓{Colors.ENDC} Supabase")
        else:
            config_items.append(f"{Colors.YELLOW}○{Colors.ENDC} Supabase")

        # Check Daytona
        if self.env_vars["daytona"]["DAYTONA_API_KEY"]:
            config_items.append(f"{Colors.GREEN}✓{Colors.ENDC} Daytona")
        else:
            config_items.append(f"{Colors.YELLOW}○{Colors.ENDC} Daytona")

        # Check LLM providers
        llm_keys = [
            k
            for k in self.env_vars["llm"]
            if k != "MODEL_TO_USE" and self.env_vars["llm"][k] and k != "MORPH_API_KEY"
        ]
        if llm_keys:
            providers = [k.split("_")[0].capitalize() for k in llm_keys]
            config_items.append(
                f"{Colors.GREEN}✓{Colors.ENDC} LLM ({', '.join(providers)})"
            )
        else:
            config_items.append(f"{Colors.YELLOW}○{Colors.ENDC} LLM providers")

        # Check Search APIs
        search_configured = (
            self.env_vars["search"]["TAVILY_API_KEY"]
            and self.env_vars["search"]["FIRECRAWL_API_KEY"]
        )
        if search_configured:
            config_items.append(f"{Colors.GREEN}✓{Colors.ENDC} Search APIs")
        else:
            config_items.append(f"{Colors.YELLOW}○{Colors.ENDC} Search APIs")

        # Check RapidAPI (optional)
        if self.env_vars["rapidapi"]["RAPID_API_KEY"]:
            config_items.append(f"{Colors.GREEN}✓{Colors.ENDC} RapidAPI (optional)")
        else:
            config_items.append(f"{Colors.CYAN}○{Colors.ENDC} RapidAPI (optional)")

        # Check Smithery (optional)
        if self.env_vars["smithery"]["SMITHERY_API_KEY"]:
            config_items.append(f"{Colors.GREEN}✓{Colors.ENDC} Smithery (optional)")
        else:
            config_items.append(f"{Colors.CYAN}○{Colors.ENDC} Smithery (optional)")

        # Check QStash (required)
        if self.env_vars["qstash"]["QSTASH_TOKEN"]:
            config_items.append(f"{Colors.GREEN}✓{Colors.ENDC} QStash & Webhooks")
        else:
            config_items.append(f"{Colors.YELLOW}○{Colors.ENDC} QStash & Webhooks")

        # Check MCP encryption key
        if self.env_vars["mcp"]["MCP_CREDENTIAL_ENCRYPTION_KEY"]:
            config_items.append(f"{Colors.GREEN}✓{Colors.ENDC} MCP encryption key")
        else:
            config_items.append(f"{Colors.YELLOW}○{Colors.ENDC} MCP encryption key")

        # Check Pipedream configuration
        if self.env_vars["pipedream"]["PIPEDREAM_PROJECT_ID"]:
            config_items.append(f"{Colors.GREEN}✓{Colors.ENDC} Pipedream (optional)")
        else:
            config_items.append(f"{Colors.CYAN}○{Colors.ENDC} Pipedream (optional)")

        # Check Slack configuration
        if self.env_vars["slack"]["SLACK_CLIENT_ID"]:
            config_items.append(f"{Colors.GREEN}✓{Colors.ENDC} Slack (optional)")
        else:
            config_items.append(f"{Colors.CYAN}○{Colors.ENDC} Slack (optional)")

        # Check Webhook configuration
        if self.env_vars["webhook"]["WEBHOOK_BASE_URL"]:
            config_items.append(f"{Colors.GREEN}✓{Colors.ENDC} Webhook")
        else:
            config_items.append(f"{Colors.YELLOW}○{Colors.ENDC} Webhook")

        # Check Morph (optional but recommended)
        if self.env_vars["llm"].get("MORPH_API_KEY"):
            config_items.append(f"{Colors.GREEN}✓{Colors.ENDC} Morph (Code Editing)")
        elif self.env_vars["llm"].get("OPENROUTER_API_KEY"):
            config_items.append(f"{Colors.CYAN}○{Colors.ENDC} Morph (fallback to OpenRouter)")
        else:
            config_items.append(f"{Colors.YELLOW}○{Colors.ENDC} Morph (recommended)")

        if any("✓" in item for item in config_items):
            print_info("Current configuration status:")
            for item in config_items:
                print(f"  {item}")
            print()

    def run(self):
        """Runs the setup wizard."""
        print_banner()
        print(
            "This wizard will guide you through setting up Suna, an open-source generalist AI agent.\n"
        )

        # Show current configuration status
        self.show_current_config()

        try:
            self.run_step(1, self.choose_setup_method)
            self.run_step(2, self.check_requirements)
            self.run_step(3, self.collect_supabase_info)
            self.run_step(4, self.collect_daytona_info)
            self.run_step(5, self.collect_llm_api_keys)
            self.run_step(6, self.collect_morph_api_key)
            self.run_step(7, self.collect_search_api_keys)
            self.run_step(8, self.collect_rapidapi_keys)
            self.run_step(9, self.collect_smithery_keys)
            self.run_step(10, self.collect_qstash_keys)
            self.run_step(11, self.collect_mcp_keys)
            self.run_step(12, self.collect_pipedream_keys)
            self.run_step(13, self.collect_slack_keys)
            self.run_step(14, self.collect_webhook_keys)
            self.run_step(15, self.configure_env_files)
            self.run_step(16, self.setup_supabase_database)
            self.run_step(17, self.install_dependencies)
            self.run_step(18, self.start_suna)

            self.final_instructions()

        except KeyboardInterrupt:
            print("\n\nSetup interrupted. Your progress has been saved.")
            print("You can resume setup anytime by running this script again.")
            sys.exit(1)
        except Exception as e:
            print_error(f"An unexpected error occurred: {e}")
            print_error(
                "Please check the error message and try running the script again."
            )
            sys.exit(1)

    def run_step(self, step_number, step_function, *args, **kwargs):
        """Executes a setup step if it hasn't been completed."""
        if self.current_step < step_number:
            step_function(*args, **kwargs)
            self.current_step = step_number
            save_progress(self.current_step, self.env_vars)

    def choose_setup_method(self):
        """Asks the user to choose between Docker and manual setup."""
        print_step(1, self.total_steps, "Choose Setup Method")

        if self.env_vars.get("setup_method"):
            print_info(
                f"Continuing with '{self.env_vars['setup_method']}' setup method."
            )
            return

        print_info(
            "You can start Suna using either Docker Compose or by manually starting the services."
        )
        print(f"\n{Colors.CYAN}How would you like to set up Suna?{Colors.ENDC}")
        print(
            f"{Colors.CYAN}[1] {Colors.GREEN}Docker Compose{Colors.ENDC} {Colors.CYAN}(recommended, starts all services automatically){Colors.ENDC}"
        )
        print(
            f"{Colors.CYAN}[2] {Colors.GREEN}Manual{Colors.ENDC} {Colors.CYAN}(requires installing dependencies and running services manually){Colors.ENDC}\n"
        )

        while True:
            choice = input("Enter your choice (1 or 2): ").strip()
            if choice == "1":
                self.env_vars["setup_method"] = "docker"
                break
            elif choice == "2":
                self.env_vars["setup_method"] = "manual"
                break
            else:
                print_error(
                    "Invalid selection. Please enter '1' for Docker or '2' for Manual."
                )
        print_success(f"Selected '{self.env_vars['setup_method']}' setup.")

    def check_requirements(self):
        """Checks if all required tools for the chosen setup method are installed."""
        print_step(2, self.total_steps, "Checking Requirements")

        if self.env_vars["setup_method"] == "docker":
            requirements = {
                "git": "https://git-scm.com/downloads",
                "docker": "https://docs.docker.com/get-docker/",
            }
        else:  # manual
            requirements = {
                "git": "https://git-scm.com/downloads",
                "uv": "https://github.com/astral-sh/uv#installation",
                "node": "https://nodejs.org/en/download/",
                "npm": "https://docs.npmjs.com/downloading-and-installing-node-js-and-npm",
                "docker": "https://docs.docker.com/get-docker/",  # For Redis/RabbitMQ
            }

        missing = []
        for cmd, url in requirements.items():
            try:
                cmd_to_check = cmd
                # On Windows, python3 is just python
                if IS_WINDOWS and cmd in ["python3", "pip3"]:
                    cmd_to_check = cmd.replace("3", "")

                subprocess.run(
                    [cmd_to_check, "--version"],
                    stdout=subprocess.PIPE,
                    stderr=subprocess.PIPE,
                    check=True,
                    shell=IS_WINDOWS,
                )
                print_success(f"{cmd} is installed.")
            except (subprocess.SubprocessError, FileNotFoundError):
                missing.append((cmd, url))
                print_error(f"{cmd} is not installed.")

        if missing:
            print_error(
                "\nMissing required tools. Please install them before continuing:"
            )
            for cmd, url in missing:
                print(f"  - {cmd}: {url}")
            sys.exit(1)

        self.check_docker_running()
        self.check_suna_directory()

    def check_docker_running(self):
        """Checks if the Docker daemon is running."""
        print_info("Checking if Docker is running...")
        try:
            subprocess.run(
                ["docker", "info"],
                stdout=subprocess.PIPE,
                stderr=subprocess.PIPE,
                check=True,
                shell=IS_WINDOWS,
            )
            print_success("Docker is running.")
            return True
        except subprocess.SubprocessError:
            print_error(
                "Docker is installed but not running. Please start Docker and try again."
            )
            sys.exit(1)

    def check_suna_directory(self):
        """Checks if the script is run from the correct project root directory."""
        print_info("Verifying project structure...")
        required_dirs = ["backend", "frontend"]
        required_files = ["README.md", "docker-compose.yaml"]

        for directory in required_dirs:
            if not os.path.isdir(directory):
                print_error(
                    f"'{directory}' directory not found. Make sure you're in the Suna repository root."
                )
                sys.exit(1)

        for file in required_files:
            if not os.path.isfile(file):
                print_error(
                    f"'{file}' not found. Make sure you're in the Suna repository root."
                )
                sys.exit(1)

        print_success("Suna repository detected.")
        return True

    def _get_input(
        self, prompt, validator, error_message, allow_empty=False, default_value=""
    ):
        """Helper to get validated user input with optional default value."""
        while True:
            # Show default value in prompt if it exists
            if default_value:
                # Mask sensitive values for display
                if "key" in prompt.lower() or "token" in prompt.lower():
                    display_default = mask_sensitive_value(default_value)
                else:
                    display_default = default_value
                full_prompt = (
                    f"{prompt}[{Colors.GREEN}{display_default}{Colors.ENDC}]: "
                )
            else:
                full_prompt = prompt

            value = input(full_prompt).strip()

            # Use default value if user just pressed Enter
            if not value and default_value:
                value = default_value

            if validator(value, allow_empty=allow_empty):
                return value
            print_error(error_message)

    def collect_supabase_info(self):
        """Collects Supabase project information from the user."""
        print_step(3, self.total_steps, "Collecting Supabase Information")

        # Check if we already have values configured
        has_existing = any(self.env_vars["supabase"].values())
        if has_existing:
            print_info(
                "Found existing Supabase configuration. Press Enter to keep current values or type new ones."
            )
        else:
            print_info(
                "You'll need a Supabase project. Visit https://supabase.com/dashboard/projects to create one."
            )
            print_info(
                "In your project settings, go to 'API' to find the required information."
            )
            input("Press Enter to continue once you have your project details...")

        self.env_vars["supabase"]["SUPABASE_URL"] = self._get_input(
            "Enter your Supabase Project URL (e.g., https://xyz.supabase.co): ",
            validate_url,
            "Invalid URL format. Please enter a valid URL.",
            default_value=self.env_vars["supabase"]["SUPABASE_URL"],
        )
        self.env_vars["supabase"]["SUPABASE_ANON_KEY"] = self._get_input(
            "Enter your Supabase anon key: ",
            validate_api_key,
            "This does not look like a valid key. It should be at least 10 characters.",
            default_value=self.env_vars["supabase"]["SUPABASE_ANON_KEY"],
        )
        self.env_vars["supabase"]["SUPABASE_SERVICE_ROLE_KEY"] = self._get_input(
            "Enter your Supabase service role key: ",
            validate_api_key,
            "This does not look like a valid key. It should be at least 10 characters.",
            default_value=self.env_vars["supabase"]["SUPABASE_SERVICE_ROLE_KEY"],
        )
        print_success("Supabase information saved.")

    def collect_daytona_info(self):
        """Collects Daytona API key."""
        print_step(4, self.total_steps, "Collecting Daytona Information")

        # Check if we already have values configured
        has_existing = bool(self.env_vars["daytona"]["DAYTONA_API_KEY"])
        if has_existing:
            print_info(
                "Found existing Daytona configuration. Press Enter to keep current values or type new ones."
            )
        else:
            print_info(
                "Suna uses Daytona for sandboxing. Visit https://app.daytona.io/ to create an account."
            )
            print_info("Then, generate an API key from the 'Keys' menu.")
            input("Press Enter to continue once you have your API key...")

        self.env_vars["daytona"]["DAYTONA_API_KEY"] = self._get_input(
            "Enter your Daytona API key: ",
            validate_api_key,
            "Invalid API key format. It should be at least 10 characters long.",
            default_value=self.env_vars["daytona"]["DAYTONA_API_KEY"],
        )

        # Set defaults if not already configured
        if not self.env_vars["daytona"]["DAYTONA_SERVER_URL"]:
            self.env_vars["daytona"][
                "DAYTONA_SERVER_URL"
            ] = "https://app.daytona.io/api"
        if not self.env_vars["daytona"]["DAYTONA_TARGET"]:
            self.env_vars["daytona"]["DAYTONA_TARGET"] = "us"

        print_success("Daytona information saved.")

        print_warning(
            "IMPORTANT: You must create a Suna snapshot in Daytona for it to work properly."
        )
        print_info(
            f"Visit {Colors.GREEN}https://app.daytona.io/dashboard/snapshots{Colors.ENDC}{Colors.CYAN} to create a snapshot."
        )
        print_info("Create a snapshot with these exact settings:")
        print_info(f"   - Name:\t\t{Colors.GREEN}kortix/suna:0.1.3{Colors.ENDC}")
        print_info(f"   - Snapshot name:\t{Colors.GREEN}kortix/suna:0.1.3{Colors.ENDC}")
        print_info(
            f"   - Entrypoint:\t{Colors.GREEN}/usr/bin/supervisord -n -c /etc/supervisor/conf.d/supervisord.conf{Colors.ENDC}"
        )
        input("Press Enter to continue once you have created the snapshot...")

    def collect_llm_api_keys(self):
        """Collects LLM API keys for various providers."""
        print_step(5, self.total_steps, "Collecting LLM API Keys")

        # Check if we already have any LLM keys configured
        existing_keys = {
            k: v for k, v in self.env_vars["llm"].items() if v and k != "MODEL_TO_USE"
        }
        has_existing = bool(existing_keys)

        if has_existing:
            print_info("Found existing LLM API keys:")
            for key, value in existing_keys.items():
                provider_name = key.split("_")[0].capitalize()
                print_info(f"  - {provider_name}: {mask_sensitive_value(value)}")
            print_info(
                "You can add more providers or press Enter to keep existing configuration."
            )
        else:
            print_info(
                "Suna requires at least one LLM provider. Supported: OpenAI, Anthropic, Google Gemini, OpenRouter."
            )

        # Don't clear existing keys if we're updating
        if not has_existing:
            self.env_vars["llm"] = {}

        # Add Google Gemini support
        # if "GOOGLE_API_KEY" not in self.env_vars["llm"]:
        #     self.env_vars["llm"]["GOOGLE_API_KEY"] = ""

        while not any(
            k
            for k in self.env_vars["llm"]
            if k != "MODEL_TO_USE" and self.env_vars["llm"][k]
        ):
            providers = {
                "1": ("OpenAI", "OPENAI_API_KEY"),
                "2": ("Anthropic", "ANTHROPIC_API_KEY"),
<<<<<<< HEAD
                "3": ("OpenRouter", "OPENROUTER_API_KEY"),
                "4": ("Google Gemini (official)", "GOOGLE_API_KEY"),
=======
                "3": ("Google Gemini", "GEMINI_API_KEY"),
                "4": ("OpenRouter", "OPENROUTER_API_KEY"),
>>>>>>> 086d7f42
            }
            print(
                f"\n{Colors.CYAN}Select LLM providers to configure (e.g., 1,3,4):{Colors.ENDC}"
            )
            for key, (name, env_key) in providers.items():
                current_value = self.env_vars["llm"].get(env_key, "")
                status = (
                    f" {Colors.GREEN}(configured){Colors.ENDC}" if current_value else ""
                )
                print(f"{Colors.CYAN}[{key}] {Colors.GREEN}{name}{Colors.ENDC}{status}")

            # Allow Enter to skip if we already have keys configured
            if has_existing:
                choices_input = input(
                    "Select providers (or press Enter to skip): "
                ).strip()
                if not choices_input:
                    break
            else:
                choices_input = input("Select providers: ").strip()

            choices = choices_input.replace(",", " ").split()
            selected_keys = {providers[c][1] for c in choices if c in providers}

            if not selected_keys and not has_existing:
                print_error("Invalid selection. Please choose at least one provider.")
                continue

            for key in selected_keys:
                provider_name = key.split("_")[0].capitalize()
                existing_value = self.env_vars["llm"].get(key, "")
                api_key = self._get_input(
                    f"Enter your {provider_name} API key: ",
                    validate_api_key,
                    "Invalid API key format.",
                    default_value=existing_value,
                )
                self.env_vars["llm"][key] = api_key

        # Set a default model if not already set
        if not self.env_vars["llm"].get("MODEL_TO_USE"):
            if self.env_vars["llm"].get("GOOGLE_API_KEY"):
                self.env_vars["llm"]["MODEL_TO_USE"] = "gemini/gemini-2.5-pro"
            elif self.env_vars["llm"].get("OPENAI_API_KEY"):
                self.env_vars["llm"]["MODEL_TO_USE"] = "openai/gpt-4o"
            elif self.env_vars["llm"].get("ANTHROPIC_API_KEY"):
<<<<<<< HEAD
                self.env_vars["llm"]["MODEL_TO_USE"] = "anthropic/claude-sonnet-4-20250514"
            # elif self.env_vars["llm"].get("OPENROUTER_API_KEY"):
            #     self.env_vars["llm"]["MODEL_TO_USE"] = "openrouter/google/gemini-flash-1.5"
=======
                self.env_vars["llm"][
                    "MODEL_TO_USE"
                ] = "anthropic/claude-sonnet-4-20250514"
            elif self.env_vars["llm"].get("GEMINI_API_KEY"):
                self.env_vars["llm"][
                    "MODEL_TO_USE"
                ] = "gemini/gemini-2.5-pro"
            elif self.env_vars["llm"].get("OPENROUTER_API_KEY"):
                self.env_vars["llm"][
                    "MODEL_TO_USE"
                ] = "openrouter/google/gemini-2.5-pro"
>>>>>>> 086d7f42

        print_success(
            f"LLM keys saved. Default model: {self.env_vars['llm'].get('MODEL_TO_USE', 'Not set')}"
        )

    def collect_morph_api_key(self):
        """Collects the optional MorphLLM API key for code editing."""
        print_step(6, self.total_steps, "Configure AI-Powered Code Editing (Optional)")

        existing_key = self.env_vars["llm"].get("MORPH_API_KEY", "")
        openrouter_key = self.env_vars["llm"].get("OPENROUTER_API_KEY", "")

        if existing_key:
            print_info(f"Found existing Morph API key: {mask_sensitive_value(existing_key)}")
            print_info("AI-powered code editing is enabled using Morph.")
            return

        print_info("Suna uses Morph for fast, intelligent code editing.")
        print_info("This is optional but highly recommended for the best experience.")

        if openrouter_key:
            print_info(
                f"An OpenRouter API key is already configured. It can be used as a fallback for code editing if you don't provide a Morph key."
            )
        
        while True:
            choice = input("Do you want to add a Morph API key now? (y/n): ").lower().strip()
            if choice in ['y', 'n', '']:
                break
            print_error("Invalid input. Please enter 'y' or 'n'.")
        
        if choice == 'y':
            print_info("Great! Please get your API key from: https://morphllm.com/api-keys")
            morph_api_key = self._get_input(
                "Enter your Morph API key (or press Enter to skip): ",
                validate_api_key,
                "The key seems invalid, but continuing. You can edit it later in backend/.env",
                allow_empty=True,
                default_value="",
            )
            if morph_api_key:
                self.env_vars["llm"]["MORPH_API_KEY"] = morph_api_key
                print_success("Morph API key saved. AI-powered code editing is enabled.")
            else:
                if openrouter_key:
                    print_info("Skipping Morph key. OpenRouter will be used for code editing.")
                else:
                    print_warning("Skipping Morph key. Code editing will use a less capable model.")
        else:
            if openrouter_key:
                print_info("Okay, OpenRouter will be used as a fallback for code editing.")
            else:
                print_warning("Okay, code editing will use a less capable model without a Morph or OpenRouter key.")

    def collect_search_api_keys(self):
        """Collects API keys for search and web scraping tools."""
        print_step(7, self.total_steps, "Collecting Search and Scraping API Keys")

        # Check if we already have values configured
        has_existing = any(self.env_vars["search"].values())
        if has_existing:
            print_info(
                "Found existing search API keys. Press Enter to keep current values or type new ones."
            )
        else:
            print_info("Suna uses Tavily for search and Firecrawl for web scraping.")
            print_info(
                "Get a Tavily key at https://tavily.com and a Firecrawl key at https://firecrawl.dev"
            )
            input("Press Enter to continue once you have your keys...")

        self.env_vars["search"]["TAVILY_API_KEY"] = self._get_input(
            "Enter your Tavily API key: ",
            validate_api_key,
            "Invalid API key.",
            default_value=self.env_vars["search"]["TAVILY_API_KEY"],
        )
        self.env_vars["search"]["FIRECRAWL_API_KEY"] = self._get_input(
            "Enter your Firecrawl API key: ",
            validate_api_key,
            "Invalid API key.",
            default_value=self.env_vars["search"]["FIRECRAWL_API_KEY"],
        )

        # Handle Firecrawl URL configuration
        current_url = self.env_vars["search"]["FIRECRAWL_URL"]
        is_self_hosted_default = (
            current_url and current_url != "https://api.firecrawl.dev"
        )

        if current_url:
            prompt = f"Are you self-hosting Firecrawl? (y/N) [Current: {'y' if is_self_hosted_default else 'N'}]: "
        else:
            prompt = "Are you self-hosting Firecrawl? (y/N): "

        response = input(prompt).lower().strip()
        if not response and current_url:
            # Use existing configuration
            is_self_hosted = is_self_hosted_default
        else:
            is_self_hosted = response == "y"

        if is_self_hosted:
            self.env_vars["search"]["FIRECRAWL_URL"] = self._get_input(
                "Enter your self-hosted Firecrawl URL: ",
                validate_url,
                "Invalid URL.",
                default_value=(
                    current_url if current_url != "https://api.firecrawl.dev" else ""
                ),
            )
        else:
            self.env_vars["search"]["FIRECRAWL_URL"] = "https://api.firecrawl.dev"

        print_success("Search and scraping keys saved.")

    def collect_rapidapi_keys(self):
        """Collects the optional RapidAPI key."""
        print_step(8, self.total_steps, "Collecting RapidAPI Key (Optional)")

        # Check if we already have a value configured
        existing_key = self.env_vars["rapidapi"]["RAPID_API_KEY"]
        if existing_key:
            print_info(
                f"Found existing RapidAPI key: {mask_sensitive_value(existing_key)}"
            )
            print_info("Press Enter to keep current value or type a new one.")
        else:
            print_info("A RapidAPI key enables extra tools like LinkedIn scraping.")
            print_info(
                "Get a key at https://rapidapi.com/. You can skip this and add it later."
            )

        rapid_api_key = self._get_input(
            "Enter your RapidAPI key (or press Enter to skip): ",
            validate_api_key,
            "The key seems invalid, but continuing. You can edit it later in backend/.env",
            allow_empty=True,
            default_value=existing_key,
        )
        self.env_vars["rapidapi"]["RAPID_API_KEY"] = rapid_api_key
        if rapid_api_key:
            print_success("RapidAPI key saved.")
        else:
            print_info("Skipping RapidAPI key.")

    def collect_smithery_keys(self):
        """Collects the optional Smithery API key."""
        print_step(9, self.total_steps, "Collecting Smithery API Key (Optional)")

        # Check if we already have a value configured
        existing_key = self.env_vars["smithery"]["SMITHERY_API_KEY"]
        if existing_key:
            print_info(
                f"Found existing Smithery API key: {mask_sensitive_value(existing_key)}"
            )
            print_info("Press Enter to keep current value or type a new one.")
        else:
            print_info(
                "A Smithery API key is only required for custom agents and workflows."
            )
            print_info(
                "Get a key at https://smithery.ai/. You can skip this and add it later."
            )

        smithery_api_key = self._get_input(
            "Enter your Smithery API key (or press Enter to skip): ",
            validate_api_key,
            "The key seems invalid, but continuing. You can edit it later in backend/.env",
            allow_empty=True,
            default_value=existing_key,
        )
        self.env_vars["smithery"]["SMITHERY_API_KEY"] = smithery_api_key
        if smithery_api_key:
            print_success("Smithery API key saved.")
        else:
            print_info("Skipping Smithery API key.")

    def collect_qstash_keys(self):
        """Collects the required QStash configuration."""
        print_step(
            10,
            self.total_steps,
            "Collecting QStash Configuration",
        )

        # Check if we already have values configured
        existing_token = self.env_vars["qstash"]["QSTASH_TOKEN"]
        if existing_token:
            print_info(
                f"Found existing QStash token: {mask_sensitive_value(existing_token)}"
            )
            print_info("Press Enter to keep current values or type new ones.")
        else:
            print_info(
                "QStash is required for Suna's background job processing and scheduling."
            )
            print_info(
                "QStash enables workflows, automated tasks, and webhook handling."
            )
            print_info("Get your credentials at https://console.upstash.com/qstash")
            input("Press Enter to continue once you have your QStash credentials...")

        qstash_token = self._get_input(
            "Enter your QStash token: ",
            validate_api_key,
            "Invalid QStash token format. It should be at least 10 characters long.",
            default_value=existing_token,
        )
        self.env_vars["qstash"]["QSTASH_TOKEN"] = qstash_token

        # Set default URL if not already configured
        if not self.env_vars["qstash"]["QSTASH_URL"]:
            self.env_vars["qstash"]["QSTASH_URL"] = "https://qstash.upstash.io"

        # Collect signing keys
        current_signing_key = self._get_input(
            "Enter your QStash current signing key: ",
            validate_api_key,
            "Invalid signing key format. It should be at least 10 characters long.",
            default_value=self.env_vars["qstash"]["QSTASH_CURRENT_SIGNING_KEY"],
        )
        self.env_vars["qstash"]["QSTASH_CURRENT_SIGNING_KEY"] = current_signing_key

        next_signing_key = self._get_input(
            "Enter your QStash next signing key: ",
            validate_api_key,
            "Invalid signing key format. It should be at least 10 characters long.",
            default_value=self.env_vars["qstash"]["QSTASH_NEXT_SIGNING_KEY"],
        )
        self.env_vars["qstash"]["QSTASH_NEXT_SIGNING_KEY"] = next_signing_key

        print_success("QStash configuration saved.")

    def collect_mcp_keys(self):
        """Collects the MCP configuration."""
        print_step(11, self.total_steps, "Collecting MCP Configuration")

        # Check if we already have an encryption key configured
        existing_key = self.env_vars["mcp"]["MCP_CREDENTIAL_ENCRYPTION_KEY"]
        if existing_key:
            print_info(
                f"Found existing MCP encryption key: {mask_sensitive_value(existing_key)}"
            )
            print_info("Using existing encryption key.")
        else:
            print_info("Generating a secure encryption key for MCP credentials...")
            self.env_vars["mcp"][
                "MCP_CREDENTIAL_ENCRYPTION_KEY"
            ] = generate_encryption_key()
            print_success("MCP encryption key generated.")

        print_success("MCP configuration saved.")

    def collect_pipedream_keys(self):
        """Collects the optional Pipedream configuration."""
        print_step(12, self.total_steps, "Collecting Pipedream Configuration (Optional)")

        # Check if we already have values configured
        has_existing = any(self.env_vars["pipedream"].values())
        if has_existing:
            print_info(
                "Found existing Pipedream configuration. Press Enter to keep current values or type new ones."
            )
        else:
            print_info("Pipedream enables workflow automation and MCP integrations.")
            print_info("Create a Pipedream Connect project at https://pipedream.com/connect to get your credentials.")
            print_info("You can skip this step and configure Pipedream later.")

        # Ask if user wants to configure Pipedream
        if not has_existing:
            configure_pipedream = input("Do you want to configure Pipedream integration? (y/N): ").lower().strip()
            if configure_pipedream != 'y':
                print_info("Skipping Pipedream configuration.")
                return

        self.env_vars["pipedream"]["PIPEDREAM_PROJECT_ID"] = self._get_input(
            "Enter your Pipedream Project ID (or press Enter to skip): ",
            validate_api_key,
            "Invalid Pipedream Project ID format. It should be a valid project ID.",
            allow_empty=True,
            default_value=self.env_vars["pipedream"]["PIPEDREAM_PROJECT_ID"],
        )
        
        if self.env_vars["pipedream"]["PIPEDREAM_PROJECT_ID"]:
            self.env_vars["pipedream"]["PIPEDREAM_CLIENT_ID"] = self._get_input(
                "Enter your Pipedream Client ID: ",
                validate_api_key,
                "Invalid Pipedream Client ID format. It should be a valid client ID.",
                default_value=self.env_vars["pipedream"]["PIPEDREAM_CLIENT_ID"],
            )
            
            self.env_vars["pipedream"]["PIPEDREAM_CLIENT_SECRET"] = self._get_input(
                "Enter your Pipedream Client Secret: ",
                validate_api_key,
                "Invalid Pipedream Client Secret format. It should be a valid client secret.",
                default_value=self.env_vars["pipedream"]["PIPEDREAM_CLIENT_SECRET"],
            )
            
            # Set default environment if not already configured
            if not self.env_vars["pipedream"]["PIPEDREAM_X_PD_ENVIRONMENT"]:
                self.env_vars["pipedream"]["PIPEDREAM_X_PD_ENVIRONMENT"] = "development"
            
            self.env_vars["pipedream"]["PIPEDREAM_X_PD_ENVIRONMENT"] = self._get_input(
                "Enter your Pipedream Environment (development/production): ",
                lambda x, allow_empty=False: x.lower() in ["development", "production"] or allow_empty,
                "Invalid environment. Please enter 'development' or 'production'.",
                default_value=self.env_vars["pipedream"]["PIPEDREAM_X_PD_ENVIRONMENT"],
            )
            
            print_success("Pipedream configuration saved.")
        else:
            print_info("Skipping Pipedream configuration.")

    def collect_slack_keys(self):
        """Collects the optional Slack configuration."""
        print_step(13, self.total_steps, "Collecting Slack Configuration (Optional)")

        # Check if we already have values configured
        has_existing = any(self.env_vars["slack"].values())
        if has_existing:
            print_info(
                "Found existing Slack configuration. Press Enter to keep current values or type new ones."
            )
        else:
            print_info("Slack integration enables communication and notifications.")
            print_info("Create a Slack app at https://api.slack.com/apps to get your credentials.")
            print_info("You can skip this step and configure Slack later.")

        # Ask if user wants to configure Slack
        if not has_existing:
            configure_slack = input("Do you want to configure Slack integration? (y/N): ").lower().strip()
            if configure_slack != 'y':
                print_info("Skipping Slack configuration.")
                return

        self.env_vars["slack"]["SLACK_CLIENT_ID"] = self._get_input(
            "Enter your Slack Client ID (or press Enter to skip): ",
            validate_api_key,
            "Invalid Slack Client ID format. It should be a valid API key.",
            allow_empty=True,
            default_value=self.env_vars["slack"]["SLACK_CLIENT_ID"],
        )
        
        if self.env_vars["slack"]["SLACK_CLIENT_ID"]:
            self.env_vars["slack"]["SLACK_CLIENT_SECRET"] = self._get_input(
                "Enter your Slack Client Secret: ",
                validate_api_key,
                "Invalid Slack Client Secret format. It should be a valid API key.",
                default_value=self.env_vars["slack"]["SLACK_CLIENT_SECRET"],
            )
            
            # Set default redirect URI if not already configured
            if not self.env_vars["slack"]["SLACK_REDIRECT_URI"]:
                self.env_vars["slack"]["SLACK_REDIRECT_URI"] = "http://localhost:3000/api/integrations/slack/callback"
            
            self.env_vars["slack"]["SLACK_REDIRECT_URI"] = self._get_input(
                "Enter your Slack Redirect URI: ",
                validate_url,
                "Invalid Slack Redirect URI format. It should be a valid URL.",
                default_value=self.env_vars["slack"]["SLACK_REDIRECT_URI"],
            )
            
            print_success("Slack configuration saved.")
        else:
            print_info("Skipping Slack configuration.")

    def collect_webhook_keys(self):
        """Collects the webhook configuration."""
        print_step(14, self.total_steps, "Collecting Webhook Configuration")

        # Check if we already have values configured
        has_existing = bool(self.env_vars["webhook"]["WEBHOOK_BASE_URL"])
        if has_existing:
            print_info(
                f"Found existing webhook URL: {self.env_vars['webhook']['WEBHOOK_BASE_URL']}"
            )
            print_info("Press Enter to keep current value or type a new one.")
        else:
            print_info("Webhook base URL is required for workflows to receive callbacks.")
            print_info("This must be a publicly accessible URL where Suna can receive webhooks.")
            print_info("For local development, you can use services like ngrok or localtunnel.")

        self.env_vars["webhook"]["WEBHOOK_BASE_URL"] = self._get_input(
            "Enter your webhook base URL (e.g., https://yourdomain.com): ",
            validate_url,
            "Invalid webhook base URL format. It should be a valid publicly accessible URL.",
            default_value=self.env_vars["webhook"]["WEBHOOK_BASE_URL"],
        )

        print_success("Webhook configuration saved.")

    def configure_env_files(self):
        """Configures and writes the .env files for frontend and backend."""
        print_step(15, self.total_steps, "Configuring Environment Files")

        # --- Backend .env ---
        is_docker = self.env_vars["setup_method"] == "docker"
        redis_host = "redis" if is_docker else "localhost"
        rabbitmq_host = "rabbitmq" if is_docker else "localhost"

        backend_env = {
            "ENV_MODE": "local",
            **self.env_vars["supabase"],
            "REDIS_HOST": redis_host,
            "REDIS_PORT": "6379",
            "RABBITMQ_HOST": rabbitmq_host,
            "RABBITMQ_PORT": "5672",
            **self.env_vars["llm"],
            **self.env_vars["search"],
            **self.env_vars["rapidapi"],
            **self.env_vars["smithery"],
            **self.env_vars["qstash"],
            **self.env_vars["slack"],
            **self.env_vars["webhook"],
            **self.env_vars["mcp"],
            **self.env_vars["pipedream"],
            **self.env_vars["daytona"],
            "NEXT_PUBLIC_URL": "http://localhost:3000",
        }

        backend_env_content = f"# Generated by Suna install script for '{self.env_vars['setup_method']}' setup\n\n"
        for key, value in backend_env.items():
            backend_env_content += f"{key}={value or ''}\n"

        with open(os.path.join("backend", ".env"), "w") as f:
            f.write(backend_env_content)
        print_success("Created backend/.env file.")

        # --- Frontend .env.local ---
        frontend_env = {
            "NEXT_PUBLIC_SUPABASE_URL": self.env_vars["supabase"]["SUPABASE_URL"],
            "NEXT_PUBLIC_SUPABASE_ANON_KEY": self.env_vars["supabase"][
                "SUPABASE_ANON_KEY"
            ],
            "NEXT_PUBLIC_BACKEND_URL": "http://localhost:8000/api",
            "NEXT_PUBLIC_URL": "http://localhost:3000",
            "NEXT_PUBLIC_ENV_MODE": "LOCAL",
        }

        frontend_env_content = "# Generated by Suna install script\n\n"
        for key, value in frontend_env.items():
            frontend_env_content += f"{key}={value or ''}\n"

        with open(os.path.join("frontend", ".env.local"), "w") as f:
            f.write(frontend_env_content)
        print_success("Created frontend/.env.local file.")

    def setup_supabase_database(self):
        """Links the project to Supabase and pushes database migrations."""
        print_step(16, self.total_steps, "Setting up Supabase Database")

        print_info(
            "This step will link your project to Supabase and push database migrations."
        )
        print_info(
            "You can skip this if you've already set up your database or prefer to do it manually."
        )

        # Check if Supabase info is already configured
        has_existing_supabase = any(self.env_vars["supabase"].values())

        if has_existing_supabase:
            prompt = "Do you want to skip the database setup? (Y/n): "
            default_skip = True
        else:
            prompt = "Do you want to skip the database setup? (y/N): "
            default_skip = False

        user_input = input(prompt).lower().strip()

        # Handle default behavior based on existing configuration
        if not user_input:
            skip_db_setup = default_skip
        else:
            skip_db_setup = user_input in ["y", "yes"]

        if skip_db_setup:
            print_info("Skipping Supabase database setup.")
            print_warning(
                "Remember to manually set up your Supabase database with the required migrations."
            )
            print_info(
                "You can find the migration files in the backend/supabase/migrations directory."
            )
            return

        try:
            subprocess.run(
                ["supabase", "--version"],
                check=True,
                capture_output=True,
                shell=IS_WINDOWS,
            )
        except (subprocess.SubprocessError, FileNotFoundError):
            print_error(
                "Supabase CLI not found. Install it from: https://supabase.com/docs/guides/cli"
            )
            print_info("You can skip this step and set up the database manually later.")
            skip_due_to_cli = (
                input("Skip database setup due to missing CLI? (y/N): ").lower().strip()
            )
            if skip_due_to_cli == "y":
                print_info("Skipping Supabase database setup.")
                return
            sys.exit(1)

        supabase_url = self.env_vars["supabase"]["SUPABASE_URL"]
        match = re.search(r"https://([^.]+)\.supabase\.co", supabase_url)
        if not match:
            print_error(f"Could not extract project reference from URL: {supabase_url}")
            sys.exit(1)
        project_ref = match.group(1)
        print_info(f"Detected Supabase project reference: {project_ref}")

        try:
            print_info("Logging into Supabase CLI...")
            subprocess.run(["supabase", "login"], check=True, shell=IS_WINDOWS)

            print_info(f"Linking to Supabase project {project_ref}...")
            subprocess.run(
                ["supabase", "link", "--project-ref", project_ref],
                cwd="backend",
                check=True,
                shell=IS_WINDOWS,
            )

            print_info("Pushing database migrations...")
            subprocess.run(
                ["supabase", "db", "push"], cwd="backend", check=True, shell=IS_WINDOWS
            )
            print_success("Database migrations pushed successfully.")

            print_warning("IMPORTANT: You must manually expose the 'basejump' schema.")
            print_info(
                "In your Supabase dashboard, go to: Project Settings -> API -> Exposed schemas"
            )
            print_info("Ensure 'basejump' is checked, then save.")
            input("Press Enter once you've completed this step...")

        except subprocess.SubprocessError as e:
            print_error(f"Failed to set up Supabase database: {e}")
            print_error(
                "Please check the Supabase CLI output for errors and try again."
            )
            sys.exit(1)

    def install_dependencies(self):
        """Installs frontend and backend dependencies for manual setup."""
        print_step(17, self.total_steps, "Installing Dependencies")
        if self.env_vars["setup_method"] == "docker":
            print_info(
                "Skipping dependency installation for Docker setup (will be handled by Docker Compose)."
            )
            return

        try:
            print_info("Installing frontend dependencies with npm...")
            subprocess.run(
                ["npm", "install"], cwd="frontend", check=True, shell=IS_WINDOWS
            )
            print_success("Frontend dependencies installed.")

            print_info("Installing backend dependencies with uv...")

            # Check if a virtual environment already exists
            venv_exists = os.path.exists(os.path.join("backend", ".venv"))

            if not venv_exists:
                print_info("Creating virtual environment...")
                subprocess.run(
                    ["uv", "venv"], cwd="backend", check=True, shell=IS_WINDOWS
                )
                print_success("Virtual environment created.")

            # Install dependencies in the virtual environment
            subprocess.run(
                ["uv", "sync"],
                cwd="backend",
                check=True,
                shell=IS_WINDOWS,
            )
            print_success("Backend dependencies and package installed.")

        except subprocess.SubprocessError as e:
            print_error(f"Failed to install dependencies: {e}")
            print_info("Please install dependencies manually and run the script again.")
            sys.exit(1)

    def start_suna(self):
        """Starts Suna using Docker Compose or shows instructions for manual startup."""
        print_step(18, self.total_steps, "Starting Suna")
        if self.env_vars["setup_method"] == "docker":
            print_info("Starting Suna with Docker Compose...")
            try:
                subprocess.run(
                    ["docker", "compose", "up", "-d", "--build"],
                    check=True,
                    shell=IS_WINDOWS,
                )
                print_info("Waiting for services to spin up...")
                time.sleep(15)
                # A simple check to see if containers are running
                result = subprocess.run(
                    ["docker", "compose", "ps"],
                    capture_output=True,
                    text=True,
                    shell=IS_WINDOWS,
                )
                if "backend" in result.stdout and "frontend" in result.stdout:
                    print_success("Suna services are starting up!")
                else:
                    print_warning(
                        "Some services might not be running. Check 'docker compose ps' for details."
                    )
            except subprocess.SubprocessError as e:
                print_error(f"Failed to start Suna with Docker Compose: {e}")
                print_info(
                    "Try running 'docker compose up --build' manually to diagnose the issue."
                )
                sys.exit(1)
        else:
            print_info("All configurations are complete. Manual start is required.")

    def final_instructions(self):
        """Shows final instructions to the user."""
        print(f"\n{Colors.GREEN}{Colors.BOLD}✨ Suna Setup Complete! ✨{Colors.ENDC}\n")

        default_model = self.env_vars.get("llm", {}).get("MODEL_TO_USE", "N/A")
        print_info(
            f"Suna is configured to use {Colors.GREEN}{default_model}{Colors.ENDC} as the default LLM."
        )
        print_info(
            f"Delete the {Colors.RED}.setup_progress{Colors.ENDC} file to reset the setup."
        )

        if self.env_vars["setup_method"] == "docker":
            print_info("Your Suna instance is ready to use!")
            print("\nUseful Docker commands:")
            print(
                f"  {Colors.CYAN}docker compose ps{Colors.ENDC}         - Check service status"
            )
            print(
                f"  {Colors.CYAN}docker compose logs -f{Colors.ENDC}    - Follow logs"
            )
            print(
                f"  {Colors.CYAN}docker compose down{Colors.ENDC}       - Stop Suna services"
            )
            print(
                f"  {Colors.CYAN}python start.py{Colors.ENDC}           - To start or stop Suna services"
            )
        else:
            print_info(
                "To start Suna, you need to run these commands in separate terminals:"
            )
            print(
                f"\n{Colors.BOLD}1. Start Infrastructure (in project root):{Colors.ENDC}"
            )
            print(f"{Colors.CYAN}   docker compose up redis rabbitmq -d{Colors.ENDC}")

            print(f"\n{Colors.BOLD}2. Start Frontend (in a new terminal):{Colors.ENDC}")
            print(f"{Colors.CYAN}   cd frontend && npm run dev{Colors.ENDC}")

            print(f"\n{Colors.BOLD}3. Start Backend (in a new terminal):{Colors.ENDC}")
            print(f"{Colors.CYAN}   cd backend && uv run api.py{Colors.ENDC}")

            print(
                f"\n{Colors.BOLD}4. Start Background Worker (in a new terminal):{Colors.ENDC}"
            )
            print(
                f"{Colors.CYAN}   cd backend && uv run dramatiq run_agent_background{Colors.ENDC}"
            )

        print("\nOnce all services are running, access Suna at: http://localhost:3000")


if __name__ == "__main__":
    wizard = SetupWizard()
    wizard.run()<|MERGE_RESOLUTION|>--- conflicted
+++ resolved
@@ -706,13 +706,8 @@
             providers = {
                 "1": ("OpenAI", "OPENAI_API_KEY"),
                 "2": ("Anthropic", "ANTHROPIC_API_KEY"),
-<<<<<<< HEAD
                 "3": ("OpenRouter", "OPENROUTER_API_KEY"),
                 "4": ("Google Gemini (official)", "GOOGLE_API_KEY"),
-=======
-                "3": ("Google Gemini", "GEMINI_API_KEY"),
-                "4": ("OpenRouter", "OPENROUTER_API_KEY"),
->>>>>>> 086d7f42
             }
             print(
                 f"\n{Colors.CYAN}Select LLM providers to configure (e.g., 1,3,4):{Colors.ENDC}"
@@ -759,23 +754,9 @@
             elif self.env_vars["llm"].get("OPENAI_API_KEY"):
                 self.env_vars["llm"]["MODEL_TO_USE"] = "openai/gpt-4o"
             elif self.env_vars["llm"].get("ANTHROPIC_API_KEY"):
-<<<<<<< HEAD
                 self.env_vars["llm"]["MODEL_TO_USE"] = "anthropic/claude-sonnet-4-20250514"
             # elif self.env_vars["llm"].get("OPENROUTER_API_KEY"):
             #     self.env_vars["llm"]["MODEL_TO_USE"] = "openrouter/google/gemini-flash-1.5"
-=======
-                self.env_vars["llm"][
-                    "MODEL_TO_USE"
-                ] = "anthropic/claude-sonnet-4-20250514"
-            elif self.env_vars["llm"].get("GEMINI_API_KEY"):
-                self.env_vars["llm"][
-                    "MODEL_TO_USE"
-                ] = "gemini/gemini-2.5-pro"
-            elif self.env_vars["llm"].get("OPENROUTER_API_KEY"):
-                self.env_vars["llm"][
-                    "MODEL_TO_USE"
-                ] = "openrouter/google/gemini-2.5-pro"
->>>>>>> 086d7f42
 
         print_success(
             f"LLM keys saved. Default model: {self.env_vars['llm'].get('MODEL_TO_USE', 'Not set')}"
