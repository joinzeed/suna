.DS_Store

# Byte-compiled / optimized / DLL files
__pycache__/
*.py[cod]
*$py.class

# C extensions
*.so

# Distribution / packaging
.Python
build/
develop-eggs/
dist/
downloads/
eggs/
.eggs/
lib64/
parts/
sdist/
var/
wheels/
share/python-wheels/
*.egg-info/
.installed.cfg
*.egg
MANIFEST

# PyInstaller
#  Usually these files are written by a python script from a template
#  before PyInstaller builds the exe, so as to inject date/other infos into it.
*.manifest
*.spec

# Installer logs
pip-log.txt
pip-delete-this-directory.txt

# Unit test / coverage reports
htmlcov/
.tox/
.nox/
.coverage
.coverage.*
.cache
nosetests.xml
coverage.xml
*.cover
*.py,cover
.hypothesis/
.pytest_cache/
cover/

# Translations
*.mo
*.pot

# Django stuff:
*.log
local_settings.py
db.sqlite3
db.sqlite3-journal

# Flask stuff:
instance/
.webassets-cache

# Scrapy stuff:
.scrapy

# Sphinx documentation
docs/_build/

# PyBuilder
.pybuilder/
target/

# Jupyter Notebook
.ipynb_checkpoints

# IPython
profile_default/
ipython_config.py

test/

# pyenv
#   For a library or package, you might want to ignore these files since the code is
#   intended to run in multiple environments; otherwise, check them in:
# .python-version

# pipenv
#   According to pypa/pipenv#598, it is recommended to include Pipfile.lock in version control.
#   However, in case of collaboration, if having platform-specific dependencies or dependencies
#   having no cross-platform support, pipenv may install dependencies that don't work, or not
#   install all needed dependencies.
#Pipfile.lock

# poetry
#   Similar to Pipfile.lock, it is generally recommended to include poetry.lock in version control.
#   This is especially recommended for binary packages to ensure reproducibility, and is more
#   commonly ignored for libraries.
#   https://python-poetry.org/docs/basic-usage/#commit-your-poetrylock-file-to-version-control
#poetry.lock

# pdm
#   Similar to Pipfile.lock, it is generally recommended to include pdm.lock in version control.
#pdm.lock
#   pdm stores project-wide configurations in .pdm.toml, but it is recommended to not include it
#   in version control.
#   https://pdm.fming.dev/#use-with-ide
.pdm.toml

# PEP 582; used by e.g. github.com/David-OConnor/pyflow and github.com/pdm-project/pdm
__pypackages__/

# Celery stuff
celerybeat-schedule
celerybeat.pid

# SageMath parsed files
*.sage.py

# Environments
.env
.venv
env/
venv/
ENV/
env.bak/
venv.bak/

# Spyder project settings
.spyderproject
.spyproject

# Rope project settings
.ropeproject

# mkdocs documentation
/site

# mypy
.mypy_cache/
.dmypy.json
dmypy.json

# Pyre type checker
.pyre/

# pytype static type analyzer
.pytype/

# Cython debug symbols
cython_debug/

# PyCharm
#  JetBrains specific template is maintained in a separate JetBrains.gitignore that can
#  be found at https://github.com/github/gitignore/blob/main/Global/JetBrains.gitignore
#  and can be added to the global gitignore or merged into this file.  For a more nuclear
#  option (not recommended) you can uncomment the following to ignore the entire idea folder.
#.idea/

/threads
state.json
/workspace/
/workspace/*
/workspace/**

*.venvy/*
*.venvy*

# SQLite
*.db

# .DS_Store files
.DS_Store
**/.DS_Store
.aider*
supabase/.temp/cli-latest
supabase/.temp/gotrue-version
supabase/.temp/pooler-url
supabase/.temp/postgres-version
supabase/.temp/project-ref
supabase/.temp/rest-version
supabase/.temp/storage-version

**/.prompts/
**/__pycache__/

.env.scripts

redis_data
<<<<<<< HEAD
rabbitmq_data
=======
>>>>>>> d2959371

.setup_progress

.setup_env.json

backend/.test_token_compression.py
backend/test_token_compression_data.py

dump.rdb

# CodeWebChat state and logs (auto-added)
.cwc/<|MERGE_RESOLUTION|>--- conflicted
+++ resolved
@@ -192,10 +192,6 @@
 .env.scripts
 
 redis_data
-<<<<<<< HEAD
-rabbitmq_data
-=======
->>>>>>> d2959371
 
 .setup_progress
 
