--- conflicted
+++ resolved
@@ -238,20 +238,12 @@
         <FloatingToolPreview
           toolCalls={toolCalls}
           currentIndex={toolCallIndex}
-<<<<<<< HEAD
           onExpand={onExpandToolPreview || (() => { })}
-=======
-          onExpand={onExpandToolPreview || (() => {})}
->>>>>>> 76d3383a
           agentName={agentName}
           isVisible={showToolPreview}
         />
         <Card
-<<<<<<< HEAD
           className="-mb-2 bg-red-400 shadow-none w-full max-w-4xl mx-auto bg-transparent border-none rounded-3xl overflow-hidden"
-=======
-          className="-mb-2 bg-red-400 shadow-none w-full max-w-4xl mx-auto bg-transparent border-none rounded-xl overflow-hidden"
->>>>>>> 76d3383a
           onDragOver={handleDragOver}
           onDragLeave={handleDragLeave}
           onDrop={(e) => {
