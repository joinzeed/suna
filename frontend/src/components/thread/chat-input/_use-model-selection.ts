'use client';

import { useSubscription } from '@/hooks/react-query/subscriptions/use-subscriptions';
import { useState, useEffect, useMemo } from 'react';
import { isLocalMode } from '@/lib/config';
import { useAvailableModels } from '@/hooks/react-query/subscriptions/use-model';

export const STORAGE_KEY_MODEL = 'suna-preferred-model-v3';
export const STORAGE_KEY_CUSTOM_MODELS = 'customModels';
export const DEFAULT_PREMIUM_MODEL_ID = 'claude-sonnet-4';
// export const DEFAULT_FREE_MODEL_ID = 'moonshotai/kimi-k2';
export const DEFAULT_FREE_MODEL_ID = 'claude-sonnet-4';

export type SubscriptionStatus = 'no_subscription' | 'active';

export interface ModelOption {
  id: string;
  label: string;
  requiresSubscription: boolean;
  description?: string;
  top?: boolean;
  isCustom?: boolean;
  priority?: number;
}

export interface CustomModel {
  id: string;
  label: string;
}

// SINGLE SOURCE OF TRUTH for all model data - aligned with backend constants
export const MODELS = {
  // Free tier models (available to all users)
  'claude-sonnet-4': {
    tier: 'free',
    priority: 100,
    recommended: true,
    lowQuality: false
  },

  // 'gemini-flash-2.5': { 
  //   tier: 'free', 
  //   priority: 70,
  //   recommended: false,
  //   lowQuality: false
  // },
  // 'qwen3': { 
  //   tier: 'free', 
  //   priority: 60,
  //   recommended: false,
  //   lowQuality: false
  // },

  // Premium/Paid tier models (require subscription) - except specific free models
  'moonshotai/kimi-k2': {
    tier: 'free',
    priority: 99,
    recommended: false,
    lowQuality: false
  },
  'grok-4': {
    tier: 'premium',
    priority: 98,
    recommended: false,
    lowQuality: false
  },
  'sonnet-3.7': {
    tier: 'premium',
    priority: 97,
    recommended: false,
    lowQuality: false
  },
  'gemini/gemini-2.5-pro': {
    tier: 'free',
    priority: 96,
    recommended: false,
    lowQuality: false
  },
<<<<<<< HEAD
  'gpt-4.1': {
    tier: 'premium',
    priority: 96,
=======
  'gpt-4.1': { 
    tier: 'premium', 
    priority: 92,
>>>>>>> 96d91d4e
    recommended: false,
    lowQuality: false
  },
  'sonnet-3.5': {
    tier: 'premium',
    priority: 90,
    recommended: false,
    lowQuality: false
  },
  'gpt-4o': {
    tier: 'premium',
    priority: 88,
    recommended: false,
    lowQuality: false
  },
<<<<<<< HEAD
  'gemini-2.5-flash:thinking': {
    tier: 'premium',
=======
  'gpt-5': { 
    tier: 'premium', 
    priority: 99,
    recommended: false,
    lowQuality: false
  },
  'gpt-5-mini': { 
    tier: 'premium', 
    priority: 88,
    recommended: false,
    lowQuality: false
  },
  'gemini-2.5-flash:thinking': { 
    tier: 'premium', 
>>>>>>> 96d91d4e
    priority: 84,
    recommended: false,
    lowQuality: false
  },
  // 'deepseek/deepseek-chat-v3-0324': { 
  //   tier: 'free', 
  //   priority: 75,
  //   recommended: false,
  //   lowQuality: false
  // },
};

// Helper to check if a user can access a model based on subscription status
export const canAccessModel = (
  subscriptionStatus: SubscriptionStatus,
  requiresSubscription: boolean,
): boolean => {
  if (isLocalMode()) {
    return true;
  }
  return subscriptionStatus === 'active' || !requiresSubscription;
};

// Helper to format a model name for display
export const formatModelName = (name: string): string => {
  return name
    .split('-')
    .map(word => word.charAt(0).toUpperCase() + word.slice(1))
    .join(' ');
};

// Add openrouter/ prefix to custom models
export const getPrefixedModelId = (modelId: string, isCustom: boolean): string => {
  if (isCustom && !modelId.startsWith('openrouter/')) {
    return `openrouter/${modelId}`;
  }
  return modelId;
};

// Helper to get custom models from localStorage
export const getCustomModels = (): CustomModel[] => {
  if (!isLocalMode() || typeof window === 'undefined') return [];

  try {
    const storedModels = localStorage.getItem(STORAGE_KEY_CUSTOM_MODELS);
    if (!storedModels) return [];

    const parsedModels = JSON.parse(storedModels);
    if (!Array.isArray(parsedModels)) return [];

    return parsedModels
      .filter((model: any) =>
        model && typeof model === 'object' &&
        typeof model.id === 'string' &&
        typeof model.label === 'string');
  } catch (e) {
    console.error('Error parsing custom models:', e);
    return [];
  }
};

// Helper to save model preference to localStorage safely
const saveModelPreference = (modelId: string): void => {
  try {
    localStorage.setItem(STORAGE_KEY_MODEL, modelId);
  } catch (error) {
    console.warn('Failed to save model preference to localStorage:', error);
  }
};

export const useModelSelection = () => {
  const [selectedModel, setSelectedModel] = useState(DEFAULT_FREE_MODEL_ID);
  const [customModels, setCustomModels] = useState<CustomModel[]>([]);
  const [hasInitialized, setHasInitialized] = useState(false);

  const { data: subscriptionData } = useSubscription();
  const { data: modelsData, isLoading: isLoadingModels } = useAvailableModels({
    refetchOnMount: false,
  });

  const subscriptionStatus: SubscriptionStatus = subscriptionData?.status === 'active'
    ? 'active'
    : 'no_subscription';

  // Function to refresh custom models from localStorage
  const refreshCustomModels = () => {
    if (isLocalMode() && typeof window !== 'undefined') {
      const freshCustomModels = getCustomModels();
      setCustomModels(freshCustomModels);
    }
  };

  // Load custom models from localStorage
  useEffect(() => {
    refreshCustomModels();
  }, []);

  // Generate model options list with consistent structure
  const MODEL_OPTIONS = useMemo(() => {
    let models = [];

    // Default models if API data not available
    if (!modelsData?.models || isLoadingModels) {
      models = [
        {
          id: DEFAULT_FREE_MODEL_ID,
          label: 'DeepSeek',
          requiresSubscription: false,
          priority: MODELS[DEFAULT_FREE_MODEL_ID]?.priority || 50
        },
        {
          id: DEFAULT_PREMIUM_MODEL_ID,
          label: 'Sonnet 4',
          requiresSubscription: true,
          priority: MODELS[DEFAULT_PREMIUM_MODEL_ID]?.priority || 100
        },
      ];
    } else {
      // Process API-provided models
      models = modelsData.models.map(model => {
        const shortName = model.short_name || model.id;
        const displayName = model.display_name || shortName;

        // Format the display label
        let cleanLabel = displayName;
        if (cleanLabel.includes('/')) {
          cleanLabel = cleanLabel.split('/').pop() || cleanLabel;
        }

        cleanLabel = cleanLabel
          .replace(/-/g, ' ')
          .split(' ')
          .map(word => word.charAt(0).toUpperCase() + word.slice(1))
          .join(' ');

        // Get model data from our central MODELS constant
        const modelData = MODELS[shortName] || {};
        const isPremium = model?.requires_subscription || modelData.tier === 'premium' || false;

        return {
          id: shortName,
          label: cleanLabel,
          requiresSubscription: isPremium,
          top: modelData.priority >= 90, // Mark high-priority models as "top"
          priority: modelData.priority || 0,
          lowQuality: modelData.lowQuality || false,
          recommended: modelData.recommended || false
        };
      });
    }

    // Add custom models if in local mode
    if (isLocalMode() && customModels.length > 0) {
      const customModelOptions = customModels.map(model => ({
        id: model.id,
        label: model.label || formatModelName(model.id),
        requiresSubscription: false,
        top: false,
        isCustom: true,
        priority: 30, // Low priority by default
        lowQuality: false,
        recommended: false
      }));

      models = [...models, ...customModelOptions];
    }

    // Sort models consistently in one place:
    // 1. First by recommended (recommended first)
    // 2. Then by priority (higher first)
    // 3. Finally by name (alphabetical)
    const sortedModels = models.sort((a, b) => {
      // First by recommended status
      if (a.recommended !== b.recommended) {
        return a.recommended ? -1 : 1;
      }

      // Then by priority (higher first)
      if (a.priority !== b.priority) {
        return b.priority - a.priority;
      }

      // Finally by name
      return a.label.localeCompare(b.label);
    });
    return sortedModels;
  }, [modelsData, isLoadingModels, customModels]);

  // Get filtered list of models the user can access (no additional sorting)
  const availableModels = useMemo(() => {
    return isLocalMode()
      ? MODEL_OPTIONS
      : MODEL_OPTIONS.filter(model =>
        canAccessModel(subscriptionStatus, model.requiresSubscription)
      );
  }, [MODEL_OPTIONS, subscriptionStatus]);

  // Initialize selected model from localStorage ONLY ONCE
  useEffect(() => {
    if (typeof window === 'undefined' || hasInitialized) return;

    console.log('Initializing model selection from localStorage...');

    try {
      const savedModel = localStorage.getItem(STORAGE_KEY_MODEL);
      console.log('Saved model from localStorage:', savedModel);

      // If we have a saved model, validate it's still available and accessible
      if (savedModel) {
        // Wait for models to load before validating
        if (isLoadingModels) {
          console.log('Models still loading, waiting...');
          return;
        }

        const modelOption = MODEL_OPTIONS.find(option => option.id === savedModel);
        const isCustomModel = isLocalMode() && customModels.some(model => model.id === savedModel);

        // Check if saved model is still valid and accessible
        if (modelOption || isCustomModel) {
          const isAccessible = isLocalMode() ||
            canAccessModel(subscriptionStatus, modelOption?.requiresSubscription ?? false);

          if (isAccessible) {
            console.log('Using saved model:', savedModel);
            setSelectedModel(savedModel);
            setHasInitialized(true);
            return;
          } else {
            console.log('Saved model not accessible, falling back to default');
          }
        } else {
          console.log('Saved model not found in available models, falling back to default');
        }
      }

      // Fallback to default model
      const defaultModel = subscriptionStatus === 'active' ? DEFAULT_PREMIUM_MODEL_ID : DEFAULT_FREE_MODEL_ID;
      console.log('Using default model:', defaultModel);
      setSelectedModel(defaultModel);
      saveModelPreference(defaultModel);
      setHasInitialized(true);

    } catch (error) {
      console.warn('Failed to load preferences from localStorage:', error);
      const defaultModel = subscriptionStatus === 'active' ? DEFAULT_PREMIUM_MODEL_ID : DEFAULT_FREE_MODEL_ID;
      setSelectedModel(defaultModel);
      saveModelPreference(defaultModel);
      setHasInitialized(true);
    }
  }, [subscriptionStatus, MODEL_OPTIONS, isLoadingModels, customModels, hasInitialized]);

  // Handle model selection change
  const handleModelChange = (modelId: string) => {
    console.log('handleModelChange called with:', modelId);

    // Refresh custom models from localStorage to ensure we have the latest
    if (isLocalMode()) {
      refreshCustomModels();
    }

    // First check if it's a custom model in local mode
    const isCustomModel = isLocalMode() && customModels.some(model => model.id === modelId);

    // Then check if it's in standard MODEL_OPTIONS
    const modelOption = MODEL_OPTIONS.find(option => option.id === modelId);

    // Check if model exists in either custom models or standard options
    if (!modelOption && !isCustomModel) {
      console.warn('Model not found in options:', modelId, MODEL_OPTIONS, isCustomModel, customModels);

      // Reset to default model when the selected model is not found
      const defaultModel = isLocalMode() ? DEFAULT_PREMIUM_MODEL_ID : DEFAULT_FREE_MODEL_ID;
      setSelectedModel(defaultModel);
      saveModelPreference(defaultModel);
      return;
    }

    // Check access permissions (except for custom models in local mode)
    if (!isCustomModel && !isLocalMode() &&
      !canAccessModel(subscriptionStatus, modelOption?.requiresSubscription ?? false)) {
      console.warn('Model not accessible:', modelId);
      return;
    }

    console.log('Setting selected model and saving to localStorage:', modelId);
    setSelectedModel(modelId);
    saveModelPreference(modelId);
  };

  // Get the actual model ID to send to the backend
  const getActualModelId = (modelId: string): string => {
    // No need for automatic prefixing in most cases - just return as is
    return modelId;
  };

  return {
    selectedModel,
    setSelectedModel: (modelId: string) => {
      handleModelChange(modelId);
    },
    subscriptionStatus,
    availableModels,
    allModels: MODEL_OPTIONS,  // Already pre-sorted
    customModels,
    getActualModelId,
    refreshCustomModels,
    canAccessModel: (modelId: string) => {
      if (isLocalMode()) return true;
      const model = MODEL_OPTIONS.find(m => m.id === modelId);
      return model ? canAccessModel(subscriptionStatus, model.requiresSubscription) : false;
    },
    isSubscriptionRequired: (modelId: string) => {
      return MODEL_OPTIONS.find(m => m.id === modelId)?.requiresSubscription || false;
    }
  };
};

// Export the hook but not any sorting logic - sorting is handled internally<|MERGE_RESOLUTION|>--- conflicted
+++ resolved
@@ -76,15 +76,9 @@
     recommended: false,
     lowQuality: false
   },
-<<<<<<< HEAD
-  'gpt-4.1': {
-    tier: 'premium',
-    priority: 96,
-=======
   'gpt-4.1': { 
     tier: 'premium', 
     priority: 92,
->>>>>>> 96d91d4e
     recommended: false,
     lowQuality: false
   },
@@ -100,10 +94,6 @@
     recommended: false,
     lowQuality: false
   },
-<<<<<<< HEAD
-  'gemini-2.5-flash:thinking': {
-    tier: 'premium',
-=======
   'gpt-5': { 
     tier: 'premium', 
     priority: 99,
@@ -118,7 +108,6 @@
   },
   'gemini-2.5-flash:thinking': { 
     tier: 'premium', 
->>>>>>> 96d91d4e
     priority: 84,
     recommended: false,
     lowQuality: false
